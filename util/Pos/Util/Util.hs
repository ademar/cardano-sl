--- conflicted
+++ resolved
@@ -71,12 +71,9 @@
 
 import           Universum
 
-<<<<<<< HEAD
+import qualified Codec.CBOR.Decoding as CBOR
 import           Conduit (Conduit, (.|))
 import qualified Conduit as C
-=======
-import qualified Codec.CBOR.Decoding as CBOR
->>>>>>> 0ceca33c
 import           Control.Concurrent (threadDelay)
 import qualified Control.Exception.Safe as E
 import           Control.Lens (Getting, Iso', coerced, foldMapOf, ( # ))
