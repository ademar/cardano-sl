{-# OPTIONS_GHC -fno-warn-name-shadowing #-}
{-# LANGUAGE CPP                 #-}
{-# LANGUAGE ScopedTypeVariables #-}
{-# LANGUAGE RankNTypes          #-}

module Main where

<<<<<<< HEAD
import           Control.Monad.Reader      (MonadReader (..), ReaderT, ask, runReaderT)
import           Control.Monad.Trans.Maybe (MaybeT (..))
import qualified Data.ByteString           as BS
import           Data.List                 ((!!))
import qualified Data.List.NonEmpty        as NE
import qualified Data.Text                 as T
import qualified Data.Text.IO              as T
import           Data.Time.Units           (convertUnit, toMicroseconds)
import           Data.Void                 (absurd)
import           Formatting                (build, int, sformat, shown, stext, (%))
import           Mockable                  (Mockable, SharedAtomic, SharedAtomicT,
                                            currentTime, fork, delay,
                                            modifySharedAtomic, newSharedAtomic,
                                            race)
import           Options.Applicative       (execParser)
import           System.IO                 (BufferMode (LineBuffering),
                                            hClose, hFlush, hSetBuffering, stdout)
import           System.Wlog               (logDebug, logError, logInfo, logWarning)
=======
import           Control.Monad.Error.Class  (throwError)
import           Control.Monad.Reader       (MonadReader (..), ReaderT, ask, runReaderT)
import           Control.Monad.Trans.Either (EitherT (..))
import           Control.Monad.Trans.Maybe  (MaybeT (..))
import qualified Data.ByteString            as BS
import           Data.List                  ((!!))
import qualified Data.List.NonEmpty         as NE
import qualified Data.Text                  as T
import           Data.Time.Units            (convertUnit)
import qualified Data.Set                   as Set (fromList)
import           Formatting                 (build, int, sformat, stext, (%))
import           Mockable                   (delay, Production)
import           Options.Applicative        (execParser)
import           System.IO                  (hFlush, stdout)
import           System.Wlog                (logDebug, logError, logInfo, logWarning)
>>>>>>> c7ce13d0
#if !(defined(mingw32_HOST_OS))
import           System.Exit                (ExitCode (ExitSuccess))
import           System.Posix.Process       (exitImmediately)
#endif
import           Serokell.Util              (ms, sec)
import           Universum

<<<<<<< HEAD
import           Pos.Binary                (Raw)
import qualified Pos.CLI                   as CLI
import           Pos.Communication         (OutSpecs, SendActions, Worker', WorkerSpec,
                                            sendTxOuts, submitTx, worker)
import           Pos.Constants             (genesisBlockVersionData, genesisSlotDuration,
                                            isDevelopment)
import           Pos.Core.Types            (Timestamp (..))
import           Pos.Crypto                (Hash, SecretKey, SignTag (SignUSVote),
                                            emptyPassphrase, encToPublic, fakeSigner,
                                            hash, hashHexF, noPassEncrypt, safeSign,
                                            toPublic, unsafeHash, withSafeSigner)
import           Pos.Data.Attributes       (mkAttributes)
import           Pos.Delegation            (sendProxySKHeavyOuts, sendProxySKLightOuts)
import           Pos.DHT.Model             (DHTNode, discoverPeers, getKnownPeers)
import           Pos.Genesis               (genesisDevSecretKeys,
                                            genesisStakeDistribution, genesisUtxo)
import           Pos.Launcher              (BaseParams (..), LoggingParams (..),
                                            bracketResources, stakesDistr)
import           Pos.Ssc.GodTossing        (SscGodTossing)
import           Pos.Ssc.NistBeacon        (SscNistBeacon)
import           Pos.Ssc.SscAlgo           (SscAlgo (..))
import           Pos.Txp                   (TxOut (..), TxOutAux (..), txaF)
import           Pos.Types                 (coinF, makePubKeyAddress)
import           Pos.Update                (BlockVersionData (..), UpdateVote (..),
                                            mkUpdateProposalWSign, patakUpdateData,
                                            skovorodaUpdateData)
import           Pos.Util.UserSecret       (readUserSecret, usKeys)
import           Pos.Wallet                (MonadKeys (addSecretKey, getSecretKeys),
                                            WalletMode, WalletParams (..), WalletRealMode,
                                            getBalance, runWalletReal, sendProposalOuts,
                                            sendVoteOuts, submitUpdateProposal,
                                            submitVote)
=======
import           Pos.Binary                 (Raw)
import qualified Pos.CLI                    as CLI
import           Pos.Communication          (OutSpecs, SendActions, Worker', WorkerSpec,
                                             sendTxOuts, submitTx, worker, NodeId)
import           Pos.Constants              (genesisBlockVersionData, isDevelopment)
import           Pos.Crypto                 (Hash, SecretKey, SignTag (SignUSVote),
                                             emptyPassphrase, encToPublic, fakeSigner,
                                             hash, hashHexF, noPassEncrypt, safeSign,
                                             toPublic, unsafeHash, withSafeSigner)
import           Pos.Data.Attributes        (mkAttributes)
import           Pos.Delegation             (sendProxySKHeavyOuts, sendProxySKLightOuts)
import           Pos.Genesis                (genesisDevSecretKeys,
                                             genesisStakeDistribution, genesisUtxo)
import           Pos.Launcher               (BaseParams (..), LoggingParams (..),
                                             bracketResources, stakesDistr, RealModeResources (..),
                                             hoistResources)
import           Pos.Ssc.GodTossing         (SscGodTossing)
import           Pos.Ssc.NistBeacon         (SscNistBeacon)
import           Pos.Ssc.SscAlgo            (SscAlgo (..))
import           Pos.Txp                    (TxOut (..), TxOutAux (..), txaF)
import           Pos.Types                  (coinF, makePubKeyAddress)
import           Pos.Update                 (BlockVersionData (..), UpdateVote (..),
                                             mkUpdateProposalWSign, patakUpdateData,
                                             skovorodaUpdateData)
import           Pos.Util.UserSecret        (readUserSecret, usKeys)
import           Pos.Wallet                 (MonadKeys (addSecretKey, getSecretKeys),
                                             WalletMode, WalletParams (..),
                                             WalletRealMode, getBalance, runWalletReal,
                                             sendProposalOuts, sendVoteOuts,
                                             submitUpdateProposal, submitVote)
>>>>>>> c7ce13d0
#ifdef WITH_WEB
import           Pos.Wallet.Web             (walletServeWebLite, walletServerOuts)
#endif

<<<<<<< HEAD
import           Prelude                   (id) -- TODO: this should be exported from Universum.
import           Command                   (Command (..), SendMode (..), parseCommand)
import           WalletOptions             (WalletAction (..), WalletOptions (..),
                                            optsInfo)
=======
import           Command                    (Command (..), parseCommand)
import           WalletOptions              (WalletAction (..), WalletOptions (..),
                                             optsInfo)
import qualified Network.Transport.TCP     as TCP (TCPAddr (..))
>>>>>>> c7ce13d0

type CmdRunner = ReaderT ([SecretKey], [NodeId])

<<<<<<< HEAD
data TxCount = TxCount
    { txcSubmitted :: !Int
    , txcFailed :: !Int }

addTxSubmit :: Mockable SharedAtomic m => SharedAtomicT m TxCount -> m ()
addTxSubmit mvar = modifySharedAtomic mvar (\(TxCount submitted failed) -> return (TxCount (submitted + 1) failed, ()))

addTxFailed :: Mockable SharedAtomic m => SharedAtomicT m TxCount -> m ()
addTxFailed mvar = modifySharedAtomic mvar (\(TxCount submitted failed) -> return (TxCount submitted (failed + 1), ()))

runCmd :: forall ssc m. (WalletMode ssc m) => SendActions m -> Command -> CmdRunner m ()
runCmd _ (Balance addr) = lift (getBalance addr) >>=
                         putText . sformat ("Current balance: "%coinF)
runCmd sendActions (Send idx outputs) = do
=======
runCmd :: WalletMode ssc m => RealModeResources m -> SendActions m -> Command -> CmdRunner m ()
runCmd _ _ (Balance addr) = lift (getBalance addr) >>=
                            putText . sformat ("Current balance: "%coinF)
runCmd _ sendActions (Send idx outputs) = do
>>>>>>> c7ce13d0
    (_, na) <- ask
    skeys <- getSecretKeys
    etx <-
        lift $ withSafeSigner (skeys !! idx) (pure emptyPassphrase) $ \mss ->
        runEitherT $ do
            ss <- mss `whenNothing` throwError "Invalid passphrase"
            EitherT $
                submitTx
                    sendActions
                    ss
                    na
                    (map (flip TxOutAux []) outputs)
    case etx of
        Left err -> putText $ sformat ("Error: "%stext) err
        Right tx -> putText $ sformat ("Submitted transaction: "%txaF) tx
<<<<<<< HEAD
runCmd sendActions (SendToAllGenesis amount delay_ sendMode tpsSentFile) = do
    (skeys, na) <- ask
    let nNeighbours = length na
    let slotDuration = fromIntegral (toMicroseconds genesisSlotDuration) `div` 1000000 :: Int
    tpsMVar <- newSharedAtomic $ TxCount 0 0
    startTime <- T.pack . show . toInteger . getTimestamp . Timestamp <$> currentTime
    h <- liftIO $ openFile tpsSentFile WriteMode -- TODO: I'd like to bracket here, but I don't think WalletMode includes MonadBaseControl IO.
    liftIO $ hSetBuffering h LineBuffering
    liftIO . T.hPutStrLn h $ T.intercalate "," [ "slotDuration=" <> (T.pack . show) slotDuration
                                               , "sendMode=" <> (T.pack . show) sendMode
                                               , "delay=" <> (T.pack . show) delay_
                                               , "startTime=" <> startTime]
    liftIO $ T.hPutStrLn h "time,txCount,txType"
    let writeTPS :: CmdRunner m void
        -- every 20 seconds, write the number of sent and failed transactions to a CSV file.
        writeTPS = do
            delay (sec slotDuration)
            currentTime <- T.pack . show . toInteger . getTimestamp . Timestamp <$> currentTime
            modifySharedAtomic tpsMVar $ \(TxCount submitted failed) -> do
                -- CSV is formatted like this:
                -- time,txCount,txType

                liftIO $ T.hPutStrLn h $ T.intercalate "," [currentTime, T.pack . show $ submitted, "submitted"]
                liftIO $ T.hPutStrLn h $ T.intercalate "," [currentTime, T.pack . show $ failed, "failed"]
                return (TxCount 0 0, ())
            writeTPS
    let sendTxs :: CmdRunner m ()
        sendTxs = forM_ (zip skeys [0..]) $ \(key, n) -> do
            void . fork $ do
                let txOut = TxOut {
                    txOutAddress = makePubKeyAddress (toPublic key),
                    txOutValue = amount
                }
                let neighbours = case sendMode of
                        SendNeighbours -> na
                        SendRoundRobin -> [na !! (n `mod` nNeighbours)]
                etx <-
                    lift $
                    submitTx
                        sendActions
                        (fakeSigner key)
                        neighbours
                        (NE.fromList [TxOutAux txOut []])
                case etx of
                    Left err -> addTxFailed tpsMVar >> logError (sformat ("Error: "%stext%" while trying to send to "%shown) err neighbours)
                    Right tx -> addTxSubmit tpsMVar >> logInfo (sformat ("Submitted transaction: "%txaF%" to "%shown) tx neighbours)
            delay $ ms delay_
    putStr $ unwords ["Sending", show (length skeys), "transactions"]
    either absurd id <$> race writeTPS sendTxs
    liftIO $ hClose h
runCmd sendActions v@(Vote idx decision upid) = do
=======
runCmd _ sendActions (SendToAllGenesis amount delay_) = do
    (skeys, na) <- ask
    for_ skeys $ \key -> do
        let txOut = TxOut {
            txOutAddress = makePubKeyAddress (toPublic key),
            txOutValue = amount
        }
        etx <-
            lift $
            submitTx
                sendActions
                (fakeSigner key)
                na
                (NE.fromList [TxOutAux txOut []])
        case etx of
            Left err -> putText $ sformat ("Error: "%stext) err
            Right tx -> putText $ sformat ("Submitted transaction: "%txaF) tx
        delay $ ms delay_
runCmd _ sendActions v@(Vote idx decision upid) = do
>>>>>>> c7ce13d0
    logDebug $ "Submitting a vote :" <> show v
    (_, na) <- ask
    skeys <- getSecretKeys
    let skey = skeys !! idx
    msignature <- lift $ withSafeSigner skey (pure emptyPassphrase) $ mapM $
                        \ss -> pure $ safeSign SignUSVote ss (upid, decision)
    case msignature of
        Nothing -> putText "Invalid passphrase"
        Just signature -> do
            let voteUpd = UpdateVote
                    { uvKey        = encToPublic skey
                    , uvProposalId = upid
                    , uvDecision   = decision
                    , uvSignature  = signature
                }
            if null na
                then putText "Error: no addresses specified"
                else do
                    lift $ submitVote sendActions na voteUpd
                    putText "Submitted vote"
runCmd _ sendActions ProposeUpdate{..} = do
    logDebug "Proposing update..."
    (_, na) <- ask
    skeys <- getSecretKeys
    (diffFile :: Maybe (Hash Raw)) <- runMaybeT $ do
        filePath <- MaybeT $ pure puFilePath
        fileData <- liftIO $ BS.readFile filePath
        let h = unsafeHash fileData
        liftIO $ putText $ sformat ("Read file succesfuly, its hash: "%hashHexF) h
        pure h
    let skey = skeys !! puIdx
    let bvd = genesisBlockVersionData
            { bvdScriptVersion = puScriptVersion
            , bvdSlotDuration = convertUnit (sec puSlotDurationSec)
            , bvdMaxBlockSize = puMaxBlockSize
            }
    let udata = maybe patakUpdateData skovorodaUpdateData diffFile
    let whenCantCreate = error . mappend "Failed to create update proposal: "
    lift $ withSafeSigner skey (pure emptyPassphrase) $ \case
        Nothing -> putText "Invalid passphrase"
        Just ss -> do
            let updateProposal = either whenCantCreate identity $
                    mkUpdateProposalWSign
                        puBlockVersion
                        bvd
                        puSoftwareVersion
                        udata
                        (mkAttributes ())
                        ss
            if null na
                then putText "Error: no addresses specified"
                else do
                    submitUpdateProposal sendActions ss na updateProposal
                    let id = hash updateProposal
                    putText $
                      sformat ("Update proposal submitted, upId: "%hashHexF) id
runCmd _ _ Help = do
    putText $
        unlines
            [ "Avaliable commands:"
            , "   balance <address>              -- check balance on given address (may be any address)"
            , "   send <N> [<address> <coins>]+  -- create and send transaction with given outputs"
            , "                                     from own address #N"
            , "   send-to-all-genesis <coins> <delay>  -- create and send transactions from all genesis addresses, delay in ms"
            , "                                     to themselves with the given amount of coins"
            , "   vote <N> <decision> <upid>     -- send vote with given hash of proposal id (in base64) and"
            , "                                     decision, from own address #N"
            , "   propose-update <N> <block ver> <script ver> <slot duration> <max block size> <software ver> <propose_file>?"
            , "                                  -- propose an update with given versions and other data"
            , "                                     with one positive vote for it, from own address #N"
            , "   listaddr                       -- list own addresses"
            , "   delegate-light <N> <M>         -- delegate secret key #N to #M (genesis) light version"
            , "   delegate-heavy <N> <M>         -- delegate secret key #N to #M (genesis) heavyweight "
            , "   add-key-pool <N>               -- add key from intial pool"
            , "   add-key <file>                 -- add key from file"
            , "   help                           -- show this message"
            , "   quit                           -- shutdown node wallet"
            ]
runCmd _ _ ListAddresses = do
   addrs <- map (makePubKeyAddress . encToPublic) <$> getSecretKeys
   putText "Available addresses:"
   for_ (zip [0 :: Int ..] addrs) $
       putText . uncurry (sformat $ "    #"%int%":   "%build)
runCmd _ __sendActions (DelegateLight __i __j) = error "Not implemented"
--   (skeys, _) <- ask
--   let issuerSk = skeys !! i
--       delegatePk = undefined
--       psk = createProxySecretKey issuerSk delegatePk (EpochIndex 0, EpochIndex 50)
--   lift $ sendProxySKLight psk sendActions
--   putText "Sent lightweight cert"
runCmd _ __sendActions (DelegateHeavy __i __j __epochMaybe) = error "Not implemented"
--   (skeys, _) <- ask
--   let issuerSk = skeys !! i
--       delegatePk = undefined
--       epoch = fromMaybe 0 epochMaybe
--       psk = createProxySecretKey issuerSk delegatePk epoch
--   lift $ sendProxySKHeavy psk sendActions
--   putText "Sent heavyweight cert"
runCmd _ _ (AddKeyFromPool i) = do
   (skeys, _) <- ask
   let key = skeys !! i
   addSecretKey $ noPassEncrypt key
runCmd _ _ (AddKeyFromFile f) = do
    secret <- readUserSecret f
    mapM_ addSecretKey $ secret ^. usKeys
runCmd _ _ Quit = pure ()

runCmdOuts :: OutSpecs
runCmdOuts = mconcat [ sendProxySKLightOuts
                     , sendProxySKHeavyOuts
                     , sendTxOuts
                     , sendVoteOuts
                     , sendProposalOuts
                     ]

evalCmd :: WalletMode ssc m => RealModeResources m -> SendActions m -> Command -> CmdRunner m ()
evalCmd _ _ Quit = pure ()
evalCmd res sa cmd = runCmd res sa cmd >> evalCommands res sa

evalCommands :: WalletMode ssc m => RealModeResources m -> SendActions m -> CmdRunner m ()
evalCommands res sa = do
    putStr @Text "> "
    liftIO $ hFlush stdout
    line <- getLine
    let cmd = parseCommand line
    case cmd of
        Left err  -> putStrLn err >> evalCommands res sa
        Right cmd -> evalCmd res sa cmd

initialize :: WalletMode ssc m => RealModeResources m -> WalletOptions -> m [NodeId]
initialize res WalletOptions{..} = do
    peers <- fmap toList (rmGetPeers res)
    bool (pure peers) getPeersUntilSome (null peers)
  where
    -- FIXME this is dangerous. If rmFindPeers doesn't block, for instance
    -- because it's a constant empty set of peers, we'll spin forever.
    getPeersUntilSome = do
        liftIO $ hFlush stdout
        logWarning "Discovering peers, because current peer list is empty"
        peers <- fmap toList (rmFindPeers res)
        if null peers
        then getPeersUntilSome
        else pure peers

runWalletRepl :: WalletMode ssc m => RealModeResources m -> WalletOptions -> Worker' m
runWalletRepl res wo sa = do
    na <- initialize res wo
    putText "Welcome to Wallet CLI Node"
    let keysPool = if isDevelopment then genesisDevSecretKeys else []
    runReaderT (evalCmd res sa Help) (keysPool, na)

runWalletCmd :: WalletMode ssc m => RealModeResources m -> WalletOptions -> Text -> Worker' m
runWalletCmd res wo str sa = do
    na <- initialize res wo
    let strs = T.splitOn "," str
    let keysPool = if isDevelopment then genesisDevSecretKeys else []
    flip runReaderT (keysPool, na) $ for_ strs $ \scmd -> do
        let mcmd = parseCommand scmd
        case mcmd of
            Left err   -> putStrLn err
            Right cmd' -> runCmd res sa cmd'
    putText "Command execution finished"
    putText " " -- for exit by SIGPIPE
    liftIO $ hFlush stdout
#if !(defined(mingw32_HOST_OS))
    delay $ sec 3
    liftIO $ exitImmediately ExitSuccess
#endif

main :: IO ()
main = do
    opts@WalletOptions {..} <- execParser optsInfo
    --filePeers <- maybe (return []) CLI.readPeersFile
    --                   (CLI.dhtPeersFile woCommonArgs)
    let allPeers = woPeers -- ++ filePeers
    let logParams =
            LoggingParams
            { lpRunnerTag     = "smart-wallet"
            , lpHandlerPrefix = CLI.logPrefix woCommonArgs
            , lpConfigPath    = CLI.logConfig woCommonArgs
            , lpEkgPort       = Nothing
            }
        baseParams = BaseParams { bpLoggingParams = logParams }

    bracketResources baseParams TCP.Unaddressable (Set.fromList allPeers) $ \res -> do

        let trans :: forall t . Production t -> WalletRealMode t
            trans = lift . lift . lift . lift . lift
            res' :: RealModeResources WalletRealMode
            res' = hoistResources trans res

        let peerId = CLI.peerId woCommonArgs
        let sysStart = CLI.sysStart woCommonArgs

        let params =
                WalletParams
                { wpDbPath      = Just woDbPath
                , wpRebuildDb   = woRebuildDb
                , wpKeyFilePath = woKeyFilePath
                , wpSystemStart = sysStart
                , wpGenesisKeys = woDebug
                , wpBaseParams  = baseParams
                , wpGenesisUtxo =
                    genesisUtxo $
                      if isDevelopment
                          then stakesDistr (CLI.flatDistr woCommonArgs)
                                           (CLI.bitcoinDistr woCommonArgs)
                                           (CLI.richPoorDistr woCommonArgs)
                                           (CLI.expDistr woCommonArgs)
                          else genesisStakeDistribution
                }

            plugins :: ([ WorkerSpec WalletRealMode ], OutSpecs)
            plugins = first pure $ case woAction of
                Repl                            -> worker runCmdOuts $ runWalletRepl res' opts
                Cmd cmd                         -> worker runCmdOuts $ runWalletCmd res' opts cmd
#ifdef WITH_WEB
                Serve webPort webDaedalusDbPath -> worker walletServerOuts $ \sendActions ->
                    case CLI.sscAlgo woCommonArgs of
                        GodTossingAlgo -> walletServeWebLite (Proxy @SscGodTossing)
                                              (rmGetPeers res') sendActions webDaedalusDbPath False webPort
                        NistBeaconAlgo -> walletServeWebLite (Proxy @SscNistBeacon)
                                              (rmGetPeers res') sendActions webDaedalusDbPath False webPort
#endif

        case CLI.sscAlgo woCommonArgs of
            GodTossingAlgo -> do
                logInfo "Using MPC coin tossing"
                liftIO $ hFlush stdout
                runWalletReal peerId res' params plugins
            NistBeaconAlgo ->
                logError "Wallet does not support NIST beacon!"<|MERGE_RESOLUTION|>--- conflicted
+++ resolved
@@ -5,26 +5,6 @@
 
 module Main where
 
-<<<<<<< HEAD
-import           Control.Monad.Reader      (MonadReader (..), ReaderT, ask, runReaderT)
-import           Control.Monad.Trans.Maybe (MaybeT (..))
-import qualified Data.ByteString           as BS
-import           Data.List                 ((!!))
-import qualified Data.List.NonEmpty        as NE
-import qualified Data.Text                 as T
-import qualified Data.Text.IO              as T
-import           Data.Time.Units           (convertUnit, toMicroseconds)
-import           Data.Void                 (absurd)
-import           Formatting                (build, int, sformat, shown, stext, (%))
-import           Mockable                  (Mockable, SharedAtomic, SharedAtomicT,
-                                            currentTime, fork, delay,
-                                            modifySharedAtomic, newSharedAtomic,
-                                            race)
-import           Options.Applicative       (execParser)
-import           System.IO                 (BufferMode (LineBuffering),
-                                            hClose, hFlush, hSetBuffering, stdout)
-import           System.Wlog               (logDebug, logError, logInfo, logWarning)
-=======
 import           Control.Monad.Error.Class  (throwError)
 import           Control.Monad.Reader       (MonadReader (..), ReaderT, ask, runReaderT)
 import           Control.Monad.Trans.Either (EitherT (..))
@@ -32,15 +12,20 @@
 import qualified Data.ByteString            as BS
 import           Data.List                  ((!!))
 import qualified Data.List.NonEmpty         as NE
+import qualified Data.Set                   as Set (fromList)
 import qualified Data.Text                  as T
-import           Data.Time.Units            (convertUnit)
-import qualified Data.Set                   as Set (fromList)
-import           Formatting                 (build, int, sformat, stext, (%))
-import           Mockable                   (delay, Production)
+import qualified Data.Text.IO               as T
+import           Data.Time.Units            (convertUnit, toMicroseconds)
+import           Data.Void                  (absurd)
+import           Formatting                 (build, int, sformat, shown, stext, (%))
+import           Mockable                   (Mockable, SharedAtomic, SharedAtomicT,
+                                             currentTime, fork, delay,
+                                             modifySharedAtomic, newSharedAtomic,
+                                             Production, race)
 import           Options.Applicative        (execParser)
-import           System.IO                  (hFlush, stdout)
+import           System.IO                  (BufferMode (LineBuffering),
+                                             hClose, hFlush, hSetBuffering, stdout)
 import           System.Wlog                (logDebug, logError, logInfo, logWarning)
->>>>>>> c7ce13d0
 #if !(defined(mingw32_HOST_OS))
 import           System.Exit                (ExitCode (ExitSuccess))
 import           System.Posix.Process       (exitImmediately)
@@ -48,45 +33,13 @@
 import           Serokell.Util              (ms, sec)
 import           Universum
 
-<<<<<<< HEAD
-import           Pos.Binary                (Raw)
-import qualified Pos.CLI                   as CLI
-import           Pos.Communication         (OutSpecs, SendActions, Worker', WorkerSpec,
-                                            sendTxOuts, submitTx, worker)
-import           Pos.Constants             (genesisBlockVersionData, genesisSlotDuration,
-                                            isDevelopment)
-import           Pos.Core.Types            (Timestamp (..))
-import           Pos.Crypto                (Hash, SecretKey, SignTag (SignUSVote),
-                                            emptyPassphrase, encToPublic, fakeSigner,
-                                            hash, hashHexF, noPassEncrypt, safeSign,
-                                            toPublic, unsafeHash, withSafeSigner)
-import           Pos.Data.Attributes       (mkAttributes)
-import           Pos.Delegation            (sendProxySKHeavyOuts, sendProxySKLightOuts)
-import           Pos.DHT.Model             (DHTNode, discoverPeers, getKnownPeers)
-import           Pos.Genesis               (genesisDevSecretKeys,
-                                            genesisStakeDistribution, genesisUtxo)
-import           Pos.Launcher              (BaseParams (..), LoggingParams (..),
-                                            bracketResources, stakesDistr)
-import           Pos.Ssc.GodTossing        (SscGodTossing)
-import           Pos.Ssc.NistBeacon        (SscNistBeacon)
-import           Pos.Ssc.SscAlgo           (SscAlgo (..))
-import           Pos.Txp                   (TxOut (..), TxOutAux (..), txaF)
-import           Pos.Types                 (coinF, makePubKeyAddress)
-import           Pos.Update                (BlockVersionData (..), UpdateVote (..),
-                                            mkUpdateProposalWSign, patakUpdateData,
-                                            skovorodaUpdateData)
-import           Pos.Util.UserSecret       (readUserSecret, usKeys)
-import           Pos.Wallet                (MonadKeys (addSecretKey, getSecretKeys),
-                                            WalletMode, WalletParams (..), WalletRealMode,
-                                            getBalance, runWalletReal, sendProposalOuts,
-                                            sendVoteOuts, submitUpdateProposal,
-                                            submitVote)
-=======
 import           Pos.Binary                 (Raw)
 import qualified Pos.CLI                    as CLI
 import           Pos.Communication          (OutSpecs, SendActions, Worker', WorkerSpec,
                                              sendTxOuts, submitTx, worker, NodeId)
-import           Pos.Constants              (genesisBlockVersionData, isDevelopment)
+import           Pos.Constants              (genesisBlockVersionData, genesisSlotDuration,
+                                             isDevelopment)
+import           Pos.Core.Types             (Timestamp (..))
 import           Pos.Crypto                 (Hash, SecretKey, SignTag (SignUSVote),
                                              emptyPassphrase, encToPublic, fakeSigner,
                                              hash, hashHexF, noPassEncrypt, safeSign,
@@ -108,30 +61,22 @@
                                              skovorodaUpdateData)
 import           Pos.Util.UserSecret        (readUserSecret, usKeys)
 import           Pos.Wallet                 (MonadKeys (addSecretKey, getSecretKeys),
-                                             WalletMode, WalletParams (..),
-                                             WalletRealMode, getBalance, runWalletReal,
-                                             sendProposalOuts, sendVoteOuts,
-                                             submitUpdateProposal, submitVote)
->>>>>>> c7ce13d0
+                                             WalletMode, WalletParams (..), WalletRealMode,
+                                             getBalance, runWalletReal, sendProposalOuts,
+                                             sendVoteOuts, submitUpdateProposal,
+                                             submitVote)
 #ifdef WITH_WEB
 import           Pos.Wallet.Web             (walletServeWebLite, walletServerOuts)
 #endif
 
-<<<<<<< HEAD
 import           Prelude                   (id) -- TODO: this should be exported from Universum.
 import           Command                   (Command (..), SendMode (..), parseCommand)
 import           WalletOptions             (WalletAction (..), WalletOptions (..),
                                             optsInfo)
-=======
-import           Command                    (Command (..), parseCommand)
-import           WalletOptions              (WalletAction (..), WalletOptions (..),
-                                             optsInfo)
 import qualified Network.Transport.TCP     as TCP (TCPAddr (..))
->>>>>>> c7ce13d0
 
 type CmdRunner = ReaderT ([SecretKey], [NodeId])
 
-<<<<<<< HEAD
 data TxCount = TxCount
     { txcSubmitted :: !Int
     , txcFailed :: !Int }
@@ -142,16 +87,10 @@
 addTxFailed :: Mockable SharedAtomic m => SharedAtomicT m TxCount -> m ()
 addTxFailed mvar = modifySharedAtomic mvar (\(TxCount submitted failed) -> return (TxCount submitted (failed + 1), ()))
 
-runCmd :: forall ssc m. (WalletMode ssc m) => SendActions m -> Command -> CmdRunner m ()
-runCmd _ (Balance addr) = lift (getBalance addr) >>=
-                         putText . sformat ("Current balance: "%coinF)
-runCmd sendActions (Send idx outputs) = do
-=======
-runCmd :: WalletMode ssc m => RealModeResources m -> SendActions m -> Command -> CmdRunner m ()
+runCmd :: forall ssc m. WalletMode ssc m => RealModeResources m -> SendActions m -> Command -> CmdRunner m ()
 runCmd _ _ (Balance addr) = lift (getBalance addr) >>=
                             putText . sformat ("Current balance: "%coinF)
 runCmd _ sendActions (Send idx outputs) = do
->>>>>>> c7ce13d0
     (_, na) <- ask
     skeys <- getSecretKeys
     etx <-
@@ -167,8 +106,7 @@
     case etx of
         Left err -> putText $ sformat ("Error: "%stext) err
         Right tx -> putText $ sformat ("Submitted transaction: "%txaF) tx
-<<<<<<< HEAD
-runCmd sendActions (SendToAllGenesis amount delay_ sendMode tpsSentFile) = do
+runCmd _ sendActions (SendToAllGenesis amount delay_ sendMode tpsSentFile) = do
     (skeys, na) <- ask
     let nNeighbours = length na
     let slotDuration = fromIntegral (toMicroseconds genesisSlotDuration) `div` 1000000 :: Int
@@ -218,28 +156,7 @@
     putStr $ unwords ["Sending", show (length skeys), "transactions"]
     either absurd id <$> race writeTPS sendTxs
     liftIO $ hClose h
-runCmd sendActions v@(Vote idx decision upid) = do
-=======
-runCmd _ sendActions (SendToAllGenesis amount delay_) = do
-    (skeys, na) <- ask
-    for_ skeys $ \key -> do
-        let txOut = TxOut {
-            txOutAddress = makePubKeyAddress (toPublic key),
-            txOutValue = amount
-        }
-        etx <-
-            lift $
-            submitTx
-                sendActions
-                (fakeSigner key)
-                na
-                (NE.fromList [TxOutAux txOut []])
-        case etx of
-            Left err -> putText $ sformat ("Error: "%stext) err
-            Right tx -> putText $ sformat ("Submitted transaction: "%txaF) tx
-        delay $ ms delay_
 runCmd _ sendActions v@(Vote idx decision upid) = do
->>>>>>> c7ce13d0
     logDebug $ "Submitting a vote :" <> show v
     (_, na) <- ask
     skeys <- getSecretKeys
