--- conflicted
+++ resolved
@@ -18,30 +18,22 @@
 import qualified Data.HashSet        as HS
 import qualified Ether
 
-<<<<<<< HEAD
-import           Pos.DB.Class        (MonadDBRead, MonadGState)
-=======
 import           Pos.Core            (Coin, GenesisStakes, StakeholderId, sumCoins,
                                       unsafeIntegerToCoin)
-import           Pos.DB.Class        (MonadDBRead)
->>>>>>> 9fd9b06b
+import           Pos.DB.Class        (MonadDBRead, MonadGState)
 import           Pos.DB.GState       (getDelegators, getEffectiveStake,
                                       isIssuerByAddressHash)
 import           Pos.Lrc.Core        (findDelegationStakes, findRichmenStake)
 import           Pos.Lrc.Types       (FullRichmenData, RichmenStake)
 
-type MonadDBReadFull m = (MonadDBRead m, Ether.MonadReader' GenesisStakes m)
+type MonadDBReadFull m = (MonadDBRead m, Ether.MonadReader' GenesisStakes m, MonadGState m)
 
 -- Can it be improved using conduits?
 -- | Find delegated richmen using precomputed usual richmen.
 -- Do it using one pass by delegation DB.
 findDelRichUsingPrecomp
     :: forall m.
-<<<<<<< HEAD
-       (MonadDBRead m, MonadGState m)
-=======
        (MonadDBReadFull m)
->>>>>>> 9fd9b06b
     => RichmenStake -> Coin -> m RichmenStake
 findDelRichUsingPrecomp precomputed thr = do
     (old, new) <-
@@ -54,11 +46,7 @@
 
 -- | Find delegated richmen.
 findDelegatedRichmen
-<<<<<<< HEAD
-    :: (MonadDBRead m, MonadGState m)
-=======
     :: (MonadDBReadFull m)
->>>>>>> 9fd9b06b
     => Coin -> Sink (StakeholderId, Coin) m RichmenStake
 findDelegatedRichmen thr = do
     st <- findRichmenStake thr
@@ -68,11 +56,7 @@
 -- and compute using one pass by stake DB and one pass by delegation DB.
 findAllRichmenMaybe
     :: forall m.
-<<<<<<< HEAD
-       (MonadDBRead m, MonadGState m)
-=======
        (MonadDBReadFull m)
->>>>>>> 9fd9b06b
     => Maybe Coin -- ^ Eligibility threshold (optional)
     -> Maybe Coin -- ^ Delegation threshold (optional)
     -> Sink (StakeholderId, Coin) m (RichmenStake, RichmenStake)
