{-# LANGUAGE FlexibleContexts     #-}
{-# LANGUAGE UndecidableInstances #-}

module Pos.Types.Address
       ( Address (..)
       , addressF
       , checkPubKeyAddress
       , checkScriptAddress
       , makePubKeyAddress
<<<<<<< HEAD
       , makeScriptAddress

         -- * Internals
       , AddressHash
       , addressHash
       , unsafeAddressHash
       , curAddrVersion
=======
       , decodeTextAddress
>>>>>>> c34671ab
       ) where

import           Control.Lens           (view, _3)
import           Crypto.Hash            (Blake2s_224, Digest, SHA3_256, hashlazy)
import qualified Crypto.Hash            as CryptoHash
import           Data.Aeson             (ToJSON (toJSON))
<<<<<<< HEAD
import           Data.Binary            (Binary (..))
import qualified Data.Binary            as Bi
import qualified Data.Binary.Get        as Bi (getWord32be)
import qualified Data.Binary.Put        as Bi (putWord32be)
import           Data.Bits              ((.|.))
=======
>>>>>>> c34671ab
import           Data.ByteString.Base58 (Alphabet (..), bitcoinAlphabet, decodeBase58,
                                         encodeBase58)
import qualified Data.ByteString.Char8  as BSC (elem, unpack)
import qualified Data.ByteString.Lazy   as BSL (fromStrict, toStrict)
import           Data.Char              (isSpace)
import           Data.Digest.CRC32      (CRC32 (..))
import           Data.Hashable          (Hashable (..))
import           Data.List              (span)
import           Data.Text.Buildable    (Buildable)
import qualified Data.Text.Buildable    as Buildable
import           Formatting             (Format, build, sformat)
import           Prelude                (String, readsPrec, show)
import           Universum              hiding (show)

import           Pos.Binary.Class       (Bi)
import qualified Pos.Binary.Class       as Bi
import           Pos.Binary.Crypto      ()
import           Pos.Crypto             (AbstractHash (AbstractHash), PublicKey)
import           Pos.Script             (Script)

-- | Address versions are here for dealing with possible backwards
-- compatibility issues in the future
-- For P2PKH addresses, we use versions from 0 to 127
-- For P2SH addresses, we use versions from 128 to 255
type AddressVersion = Word8

curAddrVersion :: AddressVersion
curAddrVersion = 0

-- | Address is where you can send coins.
data Address
    = PubKeyAddress {
          addrVersion :: !AddressVersion,
          addrKeyHash :: !(AddressHash PublicKey) }
    | ScriptAddress {
          addrVersion    :: !AddressVersion,
          addrScriptHash :: !(AddressHash Script) }
    deriving (Eq, Generic, Ord)

instance Bi (AddressHash PublicKey) => CRC32 Address where
    crc32Update seed PubKeyAddress {..} =
        crc32Update (crc32Update seed [addrVersion]) $
        Bi.encode addrKeyHash
    crc32Update seed ScriptAddress {..} =
        crc32Update (crc32Update seed [addrVersion .|. 128]) $
        Bi.encode addrScriptHash

<<<<<<< HEAD
instance Binary Address where
    get = do
        addrVersion <- Bi.getWord8
        addr <- if addrVersion < 128
                then do addrKeyHash <- get
                        return PubKeyAddress {..}
                else do addrScriptHash <- get
                        return ScriptAddress {..}
        theirChecksum <- Bi.getWord32be
        if theirChecksum /= crc32 addr
            then fail "Address has invalid checksum!"
            else return addr
    put addr = do
        let ver = addrVersion addr
        case addr of
            PubKeyAddress {..} -> Bi.putWord8 ver >> put addrKeyHash
            ScriptAddress {..} -> Bi.putWord8 (ver .|. 128) >> put addrScriptHash
        Bi.putWord32be $ crc32 addr

instance Hashable Address where
=======
instance Bi Address => Hashable Address where
>>>>>>> c34671ab
    hashWithSalt s = hashWithSalt s . Bi.encode

-- | Currently we gonna use Bitcoin alphabet for representing addresses in base58
addrAlphabet :: Alphabet
addrAlphabet = bitcoinAlphabet

addrToBase58 :: Bi Address => Address -> ByteString
addrToBase58 = encodeBase58 addrAlphabet . BSL.toStrict . Bi.encode

instance Bi Address => Show Address where
    show = BSC.unpack . addrToBase58

instance Bi Address => Buildable Address where
    build = Buildable.build . decodeUtf8 @Text . addrToBase58

instance NFData Address

instance Bi Address => ToJSON Address where
    toJSON = toJSON . sformat build

instance Bi Address => Read Address where
    readsPrec _ str =
        let trimmedStr = dropWhile isSpace str
            (addrStr, rest) = span (`BSC.elem` unAlphabet addrAlphabet) trimmedStr
            eAddr = decodeAddress $ encodeUtf8 addrStr
        in case eAddr of
               Left _     -> []
               Right addr -> [(addr, rest)]

-- | A function which decodes base58 address from given ByteString
decodeAddress :: Bi Address => ByteString -> Either String Address
decodeAddress bs = do
    let base58Err = "Invalid base58 representation of address"
        takeErr = toString . view _3
        takeRes = view _3
    dbs <- maybeToRight base58Err $ decodeBase58 addrAlphabet bs
    bimap takeErr takeRes $ Bi.decodeOrFail $ BSL.fromStrict dbs

<<<<<<< HEAD
-- | A function for making an address from 'PublicKey'
=======
decodeTextAddress :: Bi Address => Text -> Either Text Address
decodeTextAddress = first toText . decodeAddress . encodeUtf8

-- | A function for making an address from PublicKey
>>>>>>> c34671ab
makePubKeyAddress :: PublicKey -> Address
makePubKeyAddress = PubKeyAddress curAddrVersion . addressHash

-- | A function for making an address from a validation script
makeScriptAddress :: Script -> Address
makeScriptAddress = ScriptAddress (curAddrVersion .|. 128) . addressHash

-- | Check if given 'Address' is created from given 'PublicKey'
checkPubKeyAddress :: PublicKey -> Address -> Bool
checkPubKeyAddress pk PubKeyAddress{..} = addrKeyHash == addressHash pk
checkPubKeyAddress _ _                  = False

-- | Check if given 'Address' is created from given validation script
checkScriptAddress :: Script -> Address -> Bool
checkScriptAddress scr ScriptAddress{..} = addrScriptHash == addressHash scr
checkScriptAddress _ _                   = False

-- | Specialized formatter for 'Address'.
addressF :: Bi Address => Format r (Address -> r)
addressF = build

----------------------------------------------------------------------------
-- Hashing
----------------------------------------------------------------------------

type AddressHash = AbstractHash Blake2s_224

unsafeAddressHash :: Bi a => a -> AddressHash b
unsafeAddressHash = AbstractHash . secondHash . firstHash
  where
    firstHash :: Bi a => a -> Digest SHA3_256
    firstHash = hashlazy . Bi.encode
    secondHash :: Digest SHA3_256 -> Digest Blake2s_224
    secondHash = CryptoHash.hash

addressHash :: Bi a => a -> AddressHash a
addressHash = unsafeAddressHash<|MERGE_RESOLUTION|>--- conflicted
+++ resolved
@@ -7,31 +7,21 @@
        , checkPubKeyAddress
        , checkScriptAddress
        , makePubKeyAddress
-<<<<<<< HEAD
        , makeScriptAddress
+       , decodeTextAddress
 
          -- * Internals
        , AddressHash
        , addressHash
        , unsafeAddressHash
        , curAddrVersion
-=======
-       , decodeTextAddress
->>>>>>> c34671ab
        ) where
 
 import           Control.Lens           (view, _3)
 import           Crypto.Hash            (Blake2s_224, Digest, SHA3_256, hashlazy)
 import qualified Crypto.Hash            as CryptoHash
 import           Data.Aeson             (ToJSON (toJSON))
-<<<<<<< HEAD
-import           Data.Binary            (Binary (..))
-import qualified Data.Binary            as Bi
-import qualified Data.Binary.Get        as Bi (getWord32be)
-import qualified Data.Binary.Put        as Bi (putWord32be)
 import           Data.Bits              ((.|.))
-=======
->>>>>>> c34671ab
 import           Data.ByteString.Base58 (Alphabet (..), bitcoinAlphabet, decodeBase58,
                                          encodeBase58)
 import qualified Data.ByteString.Char8  as BSC (elem, unpack)
@@ -79,30 +69,7 @@
         crc32Update (crc32Update seed [addrVersion .|. 128]) $
         Bi.encode addrScriptHash
 
-<<<<<<< HEAD
-instance Binary Address where
-    get = do
-        addrVersion <- Bi.getWord8
-        addr <- if addrVersion < 128
-                then do addrKeyHash <- get
-                        return PubKeyAddress {..}
-                else do addrScriptHash <- get
-                        return ScriptAddress {..}
-        theirChecksum <- Bi.getWord32be
-        if theirChecksum /= crc32 addr
-            then fail "Address has invalid checksum!"
-            else return addr
-    put addr = do
-        let ver = addrVersion addr
-        case addr of
-            PubKeyAddress {..} -> Bi.putWord8 ver >> put addrKeyHash
-            ScriptAddress {..} -> Bi.putWord8 (ver .|. 128) >> put addrScriptHash
-        Bi.putWord32be $ crc32 addr
-
-instance Hashable Address where
-=======
 instance Bi Address => Hashable Address where
->>>>>>> c34671ab
     hashWithSalt s = hashWithSalt s . Bi.encode
 
 -- | Currently we gonna use Bitcoin alphabet for representing addresses in base58
@@ -141,14 +108,10 @@
     dbs <- maybeToRight base58Err $ decodeBase58 addrAlphabet bs
     bimap takeErr takeRes $ Bi.decodeOrFail $ BSL.fromStrict dbs
 
-<<<<<<< HEAD
--- | A function for making an address from 'PublicKey'
-=======
 decodeTextAddress :: Bi Address => Text -> Either Text Address
 decodeTextAddress = first toText . decodeAddress . encodeUtf8
 
 -- | A function for making an address from PublicKey
->>>>>>> c34671ab
 makePubKeyAddress :: PublicKey -> Address
 makePubKeyAddress = PubKeyAddress curAddrVersion . addressHash
 
