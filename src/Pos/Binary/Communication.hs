--- conflicted
+++ resolved
@@ -5,20 +5,13 @@
 import           Universum
 
 import           Pos.Binary.Class        (Bi (..))
-<<<<<<< HEAD
 import           Pos.Communication.Types (CheckProxySKConfirmed (..),
                                           CheckProxySKConfirmedRes (..),
-                                          ConfirmProxySK (..), RequestBlock (..),
-                                          RequestBlockchainPart (..), SendBlock (..),
-                                          SendBlockHeader (..), SendBlockchainPart (..),
-                                          SendProxySK (..), SysStartRequest (..),
-=======
-import           Pos.Communication.Types (MsgBlockHeaders (..), RequestBlock (..),
-                                          RequestBlockchainPart (..), SendBlock (..),
-                                          SendBlockHeader (..), SendBlockchainPart (..),
-                                          SendProxySecretKey (..), SysStartRequest (..),
->>>>>>> df55a53b
-                                          SysStartResponse (..))
+                                          ConfirmProxySK (..), MsgBlockHeaders (..),
+                                          RequestBlock (..), RequestBlockchainPart (..),
+                                          SendBlock (..), SendBlockHeader (..),
+                                          SendBlockchainPart (..), SendProxySK (..),
+                                          SysStartRequest (..), SysStartResponse (..))
 import           Pos.Ssc.Class.Types     (Ssc (..))
 import           Pos.Types               ()
 
