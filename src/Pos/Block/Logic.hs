--- conflicted
+++ resolved
@@ -77,13 +77,8 @@
                                             prevBlockL, topsortTxs, verifyHeader,
                                             verifyHeaders, vhpVerifyConsensus)
 import qualified Pos.Types                 as Types
-<<<<<<< HEAD
-import           Pos.Util                  (inAssertMode)
+import           Pos.Util                  (inAssertMode, maybeThrow')
 import           Pos.WorkMode              (NewWorkMode)
-=======
-import           Pos.Util                  (inAssertMode, maybeThrow)
-import           Pos.WorkMode              (WorkMode)
->>>>>>> 3da74808
 
 -- | Result of single (new) header classification.
 data ClassifyHeaderRes
@@ -383,7 +378,7 @@
     => EpochIndex -> m (Maybe (GenesisBlock ssc))
 createGenesisBlockDo epoch = do
     waitLrc epoch
-    leaders <- maybeThrow noLeadersError =<< LrcDB.getLeaders epoch
+    leaders <- maybeThrow' noLeadersError =<< LrcDB.getLeaders epoch
     res <- withBlkSemaphore (createGenesisBlockCheckAgain leaders)
     res <$ inAssertMode (logDebug . sformat newTipFmt =<< readBlkSemaphore)
   where
