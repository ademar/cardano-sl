{-# LANGUAGE CPP                  #-}
{-# LANGUAGE ConstraintKinds      #-}
{-# LANGUAGE ScopedTypeVariables  #-}
{-# LANGUAGE TypeFamilies         #-}
{-# LANGUAGE UndecidableInstances #-}

-- | 'WalletMode' constraint. Like `WorkMode`, but for wallet.

module Pos.Wallet.WalletMode
       ( MonadBalances (..)
       , MonadTxHistory (..)
       , MonadBlockchainInfo (..)
       , MonadUpdates (..)
       , TxMode
       , WalletMode
       , WalletRealMode
       ) where

import           Control.Concurrent.MVar     (takeMVar)
import           Control.Concurrent.STM      (TMVar, tryReadTMVar)
import           Control.Monad.Loops         (unfoldrM)
import           Control.Monad.Trans         (MonadTrans)
import           Control.Monad.Trans.Maybe   (MaybeT (..))
import qualified Data.HashMap.Strict         as HM
import qualified Data.Map                    as M
import           Data.Time.Units             (Millisecond)
import           Mockable                    (MonadMockable, Production)
import           System.Wlog                 (LoggerNameBox, WithLogger)
import           Universum

import           Pos.Communication.PeerState (PeerStateHolder, WithPeerState)
import qualified Pos.Context                 as PC
import           Pos.Crypto                  (WithHash (..))
import           Pos.DB                      (MonadDB)
import qualified Pos.DB                      as DB
import           Pos.DB.Error                (DBError (..))
import qualified Pos.DB.GState               as GS
import           Pos.Delegation              (DelegationT (..))
import           Pos.DHT.Model               (MonadDHT, getKnownPeers)
import           Pos.DHT.Real                (KademliaDHT (..))
import           Pos.Slotting                (NtpSlotting, SlottingHolder,
                                              getLastKnownSlotDuration)
import           Pos.Ssc.Class               (Ssc, SscHelpersClass)
import           Pos.Ssc.Extra               (SscHolder (..))
import           Pos.Txp                     (TxpHolder (..), UtxoView (..), belongsTo,
                                              evalUtxoStateT, filterUtxoByAddr,
                                              getMemPool, getUtxoView, runUtxoStateT,
                                              txProcessTransaction, _mpLocalTxs)
import           Pos.Txp.Core.Types          (TxAux, TxId, Utxo, txOutValue)
import           Pos.Types                   (Address, BlockHeader, ChainDifficulty, Coin,
<<<<<<< HEAD
                                              TxAux, TxId, Utxo, difficultyL,
                                              evalUtxoStateT, prevBlockL, runUtxoStateT,
                                              sumCoins, toPair, txOutValue)
=======
                                              difficultyL, prevBlockL, prevBlockL,
                                              sumCoins, sumCoins)
>>>>>>> cbcb655d
import           Pos.Types.Coin              (unsafeIntegerToCoin)
import           Pos.Update                  (ConfirmedProposalState (..), USHolder (..))
import           Pos.Util                    (maybeThrow)
import           Pos.Util.Shutdown           (triggerShutdown)
import           Pos.WorkMode                (MinWorkMode, RawRealMode)

import           Pos.Wallet.Context          (ContextHolder, WithWalletContext)
import           Pos.Wallet.KeyStorage       (KeyStorage, MonadKeys)
import           Pos.Wallet.State            (WalletDB)
import qualified Pos.Wallet.State            as WS
import           Pos.Wallet.Tx.Pure          (TxHistoryEntry, deriveAddrHistory,
                                              deriveAddrHistoryPartial, getRelatedTxs)
import           Pos.Wallet.Web.State        (WalletWebDB (..))

-- | A class which have the methods to get state of address' balance
class Monad m => MonadBalances m where
    getOwnUtxo :: Address -> m Utxo
    getBalance :: Address -> m Coin
    getBalance addr = unsafeIntegerToCoin . sumCoins .
                      map (txOutValue . fst) . toList <$> getOwnUtxo addr
    -- TODO: add a function to get amount of stake (it's different from
    -- balance because of distributions)

    default getOwnUtxo :: (MonadTrans t, MonadBalances m', t m' ~ m) => Address -> m Utxo
    getOwnUtxo = lift . getOwnUtxo

instance MonadBalances m => MonadBalances (ReaderT r m)
instance MonadBalances m => MonadBalances (StateT s m)
instance MonadBalances m => MonadBalances (KademliaDHT m)
instance MonadBalances m => MonadBalances (KeyStorage m)
instance MonadBalances m => MonadBalances (PeerStateHolder m)
instance MonadBalances m => MonadBalances (NtpSlotting m)
instance MonadBalances m => MonadBalances (SlottingHolder m)

deriving instance MonadBalances m => MonadBalances (PC.ContextHolder ssc m)
deriving instance MonadBalances m => MonadBalances (SscHolder ssc m)
deriving instance MonadBalances m => MonadBalances (DelegationT m)
deriving instance MonadBalances m => MonadBalances (USHolder m)
deriving instance MonadBalances m => MonadBalances (WalletWebDB m)

-- | Instances of 'MonadBalances' for wallet's and node's DBs
instance MonadIO m => MonadBalances (WalletDB m) where
    getOwnUtxo addr = WS.getUtxo >>= return . filterUtxoByAddr addr

instance (MonadDB ssc m, MonadMask m) => MonadBalances (TxpHolder m) where
    getOwnUtxo addr = do
        utxo <- GS.getFilteredUtxo addr
        updates <- getUtxoView
        let toDel = _uvDelUtxo updates
            toAdd = HM.filter (`belongsTo` addr) $ _uvAddUtxo updates
            utxo' = foldr M.delete utxo toDel
        return $ HM.foldrWithKey M.insert utxo' toAdd

--deriving instance MonadBalances m => MonadBalances (Modern.TxpLDHolder m)

-- | A class which have methods to get transaction history
class Monad m => MonadTxHistory m where
    getTxHistory :: Address -> m [TxHistoryEntry]
    saveTx :: (TxId, TxAux) -> m ()

    default getTxHistory :: (MonadTrans t, MonadTxHistory m', t m' ~ m) => Address -> m [TxHistoryEntry]
    getTxHistory = lift . getTxHistory

    default saveTx :: (MonadTrans t, MonadTxHistory m', t m' ~ m) => (TxId, TxAux) -> m ()
    saveTx = lift . saveTx

instance MonadTxHistory m => MonadTxHistory (ReaderT r m)
instance MonadTxHistory m => MonadTxHistory (StateT s m)
instance MonadTxHistory m => MonadTxHistory (KademliaDHT m)
instance MonadTxHistory m => MonadTxHistory (KeyStorage m)
instance MonadTxHistory m => MonadTxHistory (PeerStateHolder m)
instance MonadTxHistory m => MonadTxHistory (NtpSlotting m)
instance MonadTxHistory m => MonadTxHistory (SlottingHolder m)

deriving instance MonadTxHistory m => MonadTxHistory (PC.ContextHolder ssc m)
deriving instance MonadTxHistory m => MonadTxHistory (SscHolder ssc m)
deriving instance MonadTxHistory m => MonadTxHistory (DelegationT m)
deriving instance MonadTxHistory m => MonadTxHistory (USHolder m)
deriving instance MonadTxHistory m => MonadTxHistory (WalletWebDB m)

-- | Instances of 'MonadTxHistory' for wallet's and node's DBs

-- | Get tx history for Address
instance MonadIO m => MonadTxHistory (WalletDB m) where
    getTxHistory addr = do
        chain <- WS.getBestChain
        utxo <- WS.getOldestUtxo
        fmap (fst . fromMaybe (panic "deriveAddrHistory: Nothing")) $
            runMaybeT $ flip runUtxoStateT utxo $
            deriveAddrHistory addr chain
    saveTx _ = pure ()

instance (SscHelpersClass ssc, MonadDB ssc m, MonadThrow m, WithLogger m)
         => MonadTxHistory (TxpHolder m) where
    getTxHistory addr = do
        bot <- GS.getBot
        tip <- GS.getTip
        genUtxo <- GS.getFilteredGenUtxo addr

        -- Getting list of all hashes in main blockchain (excluding bottom block - it's genesis anyway)
        hashList <- flip unfoldrM tip $ \h ->
            if h == bot
            then return Nothing
            else do
                header <- DB.getBlockHeader h >>=
                    maybeThrow (DBMalformed "Best blockchain is non-continuous")
                let prev = header ^. prevBlockL
                return $ Just (h, prev)

        let blockFetcher h txs = do
                blk <- lift . lift $ DB.getBlock h >>=
                       maybeThrow (DBMalformed "A block mysteriously disappeared!")
                deriveAddrHistoryPartial txs addr [blk]
            localFetcher blkTxs = do
                let mp (txid, (tx, txw, txd)) = (WithHash tx txid, txw, txd)
                ltxs <- HM.toList . _mpLocalTxs <$> lift (lift getMemPool)
                txs <- getRelatedTxs addr $ map mp ltxs
                return $ txs ++ blkTxs

        result <- runMaybeT $
            evalUtxoStateT (foldrM blockFetcher [] hashList >>= localFetcher) genUtxo
        maybe (panic "deriveAddrHistory: Nothing") return result

    saveTx txw = () <$ runExceptT (txProcessTransaction txw)

--deriving instance MonadTxHistory m => MonadTxHistory (Modern.TxpLDHolder m)

class Monad m => MonadBlockchainInfo m where
    networkChainDifficulty :: m (Maybe ChainDifficulty)
    localChainDifficulty :: m ChainDifficulty
    blockchainSlotDuration :: m Millisecond
    connectedPeers :: m Word

    default networkChainDifficulty
        :: (MonadTrans t, MonadBlockchainInfo m', t m' ~ m) => m (Maybe ChainDifficulty)
    networkChainDifficulty = lift networkChainDifficulty

    default localChainDifficulty
        :: (MonadTrans t, MonadBlockchainInfo m', t m' ~ m) => m ChainDifficulty
    localChainDifficulty = lift localChainDifficulty

    default blockchainSlotDuration
        :: (MonadTrans t, MonadBlockchainInfo m', t m' ~ m) => m Millisecond
    blockchainSlotDuration = lift blockchainSlotDuration

    default connectedPeers
        :: (MonadTrans t, MonadBlockchainInfo m', t m' ~ m) => m Word
    connectedPeers = lift connectedPeers

instance MonadBlockchainInfo m => MonadBlockchainInfo (ReaderT r m)
instance MonadBlockchainInfo m => MonadBlockchainInfo (StateT s m)

deriving instance MonadBlockchainInfo m => MonadBlockchainInfo (WalletWebDB m)

-- | Stub instance for lite-wallet
instance MonadBlockchainInfo WalletRealMode where
    networkChainDifficulty = panic "notImplemented"
    localChainDifficulty = panic "notImplemented"
    blockchainSlotDuration = panic "notImplemented"
    connectedPeers = panic "notImplemented"

-- | Helpers for avoiding copy-paste
topHeader :: (SscHelpersClass ssc, MonadDB ssc m) => m (BlockHeader ssc)
topHeader = maybeThrow (DBMalformed "No block with tip hash!") =<<
            DB.getBlockHeader =<< GS.getTip

getContextTMVar
    :: (Ssc ssc, MonadIO m, PC.WithNodeContext ssc m)
    => (PC.NodeContext ssc -> TMVar a)
    -> m (Maybe a)
getContextTMVar getter =
    PC.getNodeContext >>=
    atomically . tryReadTMVar . getter

recoveryHeader
    :: (Ssc ssc, MonadIO m, PC.WithNodeContext ssc m)
    => m (Maybe (BlockHeader ssc))
recoveryHeader = fmap snd <$> getContextTMVar PC.ncRecoveryHeader

downloadHeader
    :: (Ssc ssc, MonadIO m, PC.WithNodeContext ssc m)
    => m (Maybe (BlockHeader ssc))
downloadHeader = getContextTMVar PC.ncProgressHeader

-- | Instance for full-node's ContextHolder
instance SscHelpersClass ssc =>
         MonadBlockchainInfo (RawRealMode ssc) where
    networkChainDifficulty = fmap (^. difficultyL) <$> recoveryHeader

    localChainDifficulty = downloadHeader >>= \case
        Just dh -> return $ dh ^. difficultyL
        Nothing -> view difficultyL <$> topHeader

    connectedPeers = fromIntegral . length <$> getKnownPeers
    blockchainSlotDuration = getLastKnownSlotDuration

-- | Abstraction over getting update proposals
class Monad m => MonadUpdates m where
    waitForUpdate :: m ConfirmedProposalState
    applyLastUpdate :: m ()

    default waitForUpdate :: (MonadTrans t, MonadUpdates m', t m' ~ m)
                          => m ConfirmedProposalState
    waitForUpdate = lift waitForUpdate

    default applyLastUpdate :: (MonadTrans t, MonadUpdates m', t m' ~ m)
                            => m ()
    applyLastUpdate = lift applyLastUpdate

instance MonadUpdates m => MonadUpdates (ReaderT r m)
instance MonadUpdates m => MonadUpdates (StateT s m)
instance MonadUpdates m => MonadUpdates (KademliaDHT m)
instance MonadUpdates m => MonadUpdates (KeyStorage m)
instance MonadUpdates m => MonadUpdates (PeerStateHolder m)
instance MonadUpdates m => MonadUpdates (NtpSlotting m)
instance MonadUpdates m => MonadUpdates (SlottingHolder m)

deriving instance MonadUpdates m => MonadUpdates (TxpHolder m)
deriving instance MonadUpdates m => MonadUpdates (SscHolder ssc m)
deriving instance MonadUpdates m => MonadUpdates (DelegationT m)
deriving instance MonadUpdates m => MonadUpdates (USHolder m)
deriving instance MonadUpdates m => MonadUpdates (WalletWebDB m)

-- | Dummy instance for lite-wallet
instance MonadIO m => MonadUpdates (WalletDB m) where
    waitForUpdate = panic "notImplemented"
    applyLastUpdate = pure ()

-- | Instance for full node
instance (Ssc ssc, MonadIO m, WithLogger m) =>
         MonadUpdates (PC.ContextHolder ssc m) where
    waitForUpdate = liftIO . takeMVar . PC.ncUpdateSemaphore =<< PC.getNodeContext
    applyLastUpdate = triggerShutdown

---------------------------------------------------------------
-- Composite restrictions
---------------------------------------------------------------

type TxMode ssc m
    = ( MinWorkMode m
      , MonadBalances m
      , MonadTxHistory m
      , MonadMockable m
      , MonadMask m
      )

type WalletMode ssc m
    = ( TxMode ssc m
      , MonadKeys m
      , MonadBlockchainInfo m
      , MonadUpdates m
      , WithWalletContext m
      , MonadDHT m
      , WithPeerState m
      )

---------------------------------------------------------------
-- Implementations of 'WalletMode'
---------------------------------------------------------------

type WalletRealMode = PeerStateHolder (KademliaDHT
                      (KeyStorage
                       (WalletDB
                        (ContextHolder
                         (LoggerNameBox
                          Production
                           )))))<|MERGE_RESOLUTION|>--- conflicted
+++ resolved
@@ -48,14 +48,8 @@
                                               txProcessTransaction, _mpLocalTxs)
 import           Pos.Txp.Core.Types          (TxAux, TxId, Utxo, txOutValue)
 import           Pos.Types                   (Address, BlockHeader, ChainDifficulty, Coin,
-<<<<<<< HEAD
-                                              TxAux, TxId, Utxo, difficultyL,
-                                              evalUtxoStateT, prevBlockL, runUtxoStateT,
-                                              sumCoins, toPair, txOutValue)
-=======
                                               difficultyL, prevBlockL, prevBlockL,
                                               sumCoins, sumCoins)
->>>>>>> cbcb655d
 import           Pos.Types.Coin              (unsafeIntegerToCoin)
 import           Pos.Update                  (ConfirmedProposalState (..), USHolder (..))
 import           Pos.Util                    (maybeThrow)
