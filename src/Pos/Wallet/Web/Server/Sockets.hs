--- conflicted
+++ resolved
@@ -105,13 +105,8 @@
     { getWalletWS :: ReaderT ConnectionsVar m a
     } deriving (Functor, Applicative, Monad, MonadThrow,
                 MonadCatch, MonadMask, MonadIO, MonadFail, HasLoggerName,
-<<<<<<< HEAD
                 MonadWalletDB, Modern.MonadDBLimits, WithWalletContext,
-                MonadDHT, MonadSlots,
-=======
-                MonadWalletDB, WithWalletContext,
                 MonadDHT, MonadSlots, MonadSlotsData,
->>>>>>> 57f73c30
                 CanLog, MonadKeys, MonadBalances, MonadUpdates,
                 MonadTxHistory, MonadBlockchainInfo, WithNodeContext ssc, WithPeerState,
                 Modern.MonadDB ssc, MonadTxpLD ssc, MonadWalletWebDB, MonadDelegation, US.MonadUSMem)
