{-# LANGUAGE AllowAmbiguousTypes #-}
{-# LANGUAGE RankNTypes          #-}
{-# LANGUAGE ScopedTypeVariables #-}
{-# LANGUAGE TemplateHaskell     #-}
{-# LANGUAGE TypeOperators       #-}

-- | Wallet web server.

module Pos.Wallet.Web.Server.Methods
       ( WalletWebHandler
       , walletApplication
       , walletServer
       , walletServeImpl
       , walletServerOuts

       , bracketWalletWebDB
       , bracketWalletWS
       ) where

import           Universum

<<<<<<< HEAD
import           Control.Concurrent               (forkFinally)
import           Control.Lens                     (ix, makeLenses, (.=))
import           Control.Monad.Catch              (SomeException, try)
import qualified Control.Monad.Catch              as E
import           Control.Monad.State              (runStateT)
import           Data.Default                     (Default (def))
import qualified Data.List.NonEmpty               as NE
import           Data.Tagged                      (untag)
import qualified Data.Text                        as T
import           Data.Time.Clock.POSIX            (getPOSIXTime)
import           Data.Time.Units                  (Microsecond, Second)
import           Formatting                       (build, sformat, shown, stext, (%))
import qualified Formatting                       as F
import           Network.Wai                      (Application)
import           Paths_cardano_sl                 (version)
import           Pos.ReportServer.Report          (ReportType (RInfo))
import           Serokell.AcidState.ExtendedState (ExtendedState)
import           Serokell.Util                    (threadDelay)
import qualified Serokell.Util.Base64             as B64
import           Servant.API                      ((:<|>) ((:<|>)),
                                                   FromHttpApiData (parseUrlPiece))
import           Servant.Multipart                (fdFilePath)
import           Servant.Server                   (Handler, Server, ServerT, err403,
                                                   runHandler, serve)
import           Servant.Utils.Enter              ((:~>) (..), enter)
import           System.Wlog                      (logDebug, logError, logInfo)

import           Data.ByteString.Base58           (bitcoinAlphabet, decodeBase58)

import           Pos.Aeson.ClientTypes            ()
import           Pos.Client.Txp.History           (TxHistoryAnswer (..),
                                                   TxHistoryEntry (..))
import           Pos.Communication                (OutSpecs, SendActions, sendTxOuts,
                                                   submitMTx, submitRedemptionTx)
import           Pos.Constants                    (curSoftwareVersion, isDevelopment)
import           Pos.Core                         (Address (..), Coin, addressF,
                                                   decodeTextAddress, makePubKeyAddress,
                                                   makeRedeemAddress, mkCoin,
                                                   unsafeSubCoin)
import           Pos.Crypto                       (PassPhrase, aesDecrypt,
                                                   changeEncPassphrase, checkPassMatches,
                                                   deriveAesKeyBS, emptyPassphrase,
                                                   encToPublic, hash,
                                                   redeemDeterministicKeyGen,
                                                   redeemToPublic, withSafeSigner,
                                                   withSafeSigner)
import           Pos.DB.Class                     (MonadDB)
import           Pos.DB.Limits                    (MonadDBLimits)
import           Pos.Discovery                    (getPeers)
import           Pos.Genesis                      (accountGenesisIndex,
                                                   genesisDevHdwSecretKeys,
                                                   walletGenesisIndex)
import           Pos.Reporting.MemState           (MonadReportingMem, askReportingContext,
                                                   rcReportServers)
import           Pos.Reporting.Methods            (sendReport, sendReportNodeNologs)
import           Pos.Txp.Core                     (TxOut (..), TxOutAux (..))
import           Pos.Util                         (maybeThrow)
import           Pos.Util.BackupPhrase            (toSeed)
import           Pos.Wallet.KeyStorage            (KeyError (..), MonadKeys (..),
                                                   addSecretKey)
import           Pos.Wallet.SscType               (WalletSscType)
import           Pos.Wallet.WalletMode            (WalletMode, applyLastUpdate,
                                                   blockchainSlotDuration, connectedPeers,
                                                   getBalance, getTxHistory,
                                                   localChainDifficulty,
                                                   networkChainDifficulty, waitForUpdate)
import           Pos.Wallet.Web.Account           (AddrGenSeed, GenSeed (..),
                                                   deriveAccountAddress,
                                                   genSaveRootAddress,
                                                   genUniqueAccountAddress,
                                                   genUniqueWalletAddress, getAddrIdx,
                                                   getSKByAccAddr, getSKByAddr,
                                                   myRootAddresses)
import           Pos.Wallet.Web.Api               (WalletApi, walletApi)
import           Pos.Wallet.Web.ClientTypes       (Acc, CAccount (..),
                                                   CAccountAddress (..), CAddress,
                                                   CCurrency (ADA),
                                                   CElectronCrashReport (..),
                                                   CInitialized,
                                                   CPaperVendWalletRedeem (..),
                                                   CPassPhrase (..), CProfile,
                                                   CProfile (..), CTx (..), CTxId,
                                                   CTxMeta (..), CUpdateInfo (..),
                                                   CWallet (..), CWalletAddress (..),
                                                   CWalletInit (..), CWalletMeta (..),
                                                   CWalletRedeem (..), CWalletSet (..),
                                                   CWalletSetInit (..),
                                                   CWalletSetMeta (..), MCPassPhrase,
                                                   NotifyEvent (..), SyncProgress (..),
                                                   WS, WalletUserSecret (..),
                                                   addressToCAddress, cAddressToAddress,
                                                   cPassPhraseToPassPhrase, encToCAddress,
                                                   mkCCoin, mkCTx, mkCTxId,
                                                   readWalletUserSecret, toCUpdateInfo,
                                                   txContainsTitle, txIdToCTxId,
                                                   walletAddrByAccount)
import           Pos.Wallet.Web.Error             (WalletError (..))
import           Pos.Wallet.Web.Server.Sockets    (ConnectionsVar, MonadWalletWebSockets,
                                                   WalletWebSockets, closeWSConnection,
                                                   getWalletWebSockets,
                                                   getWalletWebSockets, initWSConnection,
                                                   notify, upgradeApplicationWS)
import           Pos.Wallet.Web.State             (AccountLookupMode (..), WalletWebDB,
                                                   WebWalletModeDB, addAccount,
                                                   addOnlyNewTxMeta, addRemovedAccount,
                                                   addUpdate, closeState, createWSet,
                                                   createWallet, getHistoryCache,
                                                   getNextUpdate, getProfile, getTxMeta,
                                                   getWSetAddresses, getWSetMeta,
                                                   getWSetPassLU, getWalletAccounts,
                                                   getWalletAddresses, getWalletMeta,
                                                   openState, removeAccount,
                                                   removeNextUpdate, removeWSet,
                                                   removeWallet, setProfile, setWSetMeta,
                                                   setWalletMeta,
                                                   setWalletTransactionMeta, testReset,
                                                   updateHistoryCache)
import           Pos.Wallet.Web.State.Storage     (WalletStorage)
import           Pos.Wallet.Web.Tracking          (BlockLockMode,
                                                   selectAccountsFromUtxoLock,
                                                   syncWSetsWithGStateLock)
import           Pos.Web.Server                   (serveImpl)
=======
import           Control.Concurrent            (forkFinally)
import           Control.Lens                  (ix, makeLenses, (.=))
import           Control.Monad.Catch           (SomeException, catches, try)
import qualified Control.Monad.Catch           as E
import           Control.Monad.State           (runStateT)
import           Data.Default                  (Default (def))
import           Data.List                     (elemIndex, (!!))
import qualified Data.List.NonEmpty            as NE
import           Data.Tagged                   (untag)
import           Data.Time.Clock.POSIX         (getPOSIXTime)
import           Data.Time.Units               (Microsecond, Second)
import qualified Ether
import           Formatting                    (build, ords, sformat, shown, stext, (%))
import           Network.Wai                   (Application)
import           Paths_cardano_sl              (version)
import           Pos.ReportServer.Report       (ReportType (RInfo))
import           Serokell.Util                 (threadDelay)
import qualified Serokell.Util.Base64          as B64
import           Servant.API                   ((:<|>) ((:<|>)),
                                                FromHttpApiData (parseUrlPiece))
import           Servant.Multipart             (fdFilePath)
import           Servant.Server                (Handler, Server, ServerT, err403,
                                                runHandler, serve)
import           Servant.Utils.Enter           ((:~>) (..), enter)
import           System.Wlog                   (logDebug, logError, logInfo)

import           Data.ByteString.Base58        (bitcoinAlphabet, decodeBase58)

import           Pos.Aeson.ClientTypes         ()
import           Pos.Client.Txp.History        (TxHistoryAnswer (..), TxHistoryEntry (..))
import           Pos.Communication             (OutSpecs, SendActions, hoistSendActions,
                                                sendTxOuts, submitRedemptionTx, submitTx)
import           Pos.Constants                 (curSoftwareVersion, isDevelopment)
import           Pos.Core                      (Address, Coin, addressF, coinF,
                                                decodeTextAddress, makePubKeyAddress,
                                                mkCoin)
import           Pos.Crypto                    (PassPhrase, aesDecrypt, deriveAesKeyBS,
                                                encToPublic, hash,
                                                redeemDeterministicKeyGen, withSafeSigner,
                                                withSafeSigner)
import           Pos.DB.Limits                 (MonadDBLimits)
import           Pos.Discovery                 (getPeers)
import           Pos.Reporting.MemState        (MonadReportingMem, rcReportServers)
import           Pos.Reporting.Methods         (sendReport, sendReportNodeNologs)
import           Pos.Txp.Core                  (TxOut (..), TxOutAux (..))
import           Pos.Util                      (maybeThrow)
import           Pos.Util.BackupPhrase         (BackupPhrase, safeKeysFromPhrase, toSeed)
import           Pos.Util.UserSecret           (readUserSecret, usKeys)
import           Pos.Wallet.KeyStorage         (KeyError (..), MonadKeys, addSecretKey,
                                                addSecretKey, deleteSecretKey,
                                                getSecretKeys)
import           Pos.Wallet.SscType            (WalletSscType)
import           Pos.Wallet.WalletMode         (MonadBlockchainInfo, MonadTxHistory,
                                                WalletMode, applyLastUpdate,
                                                blockchainSlotDuration, connectedPeers,
                                                getBalance, getTxHistory,
                                                localChainDifficulty,
                                                networkChainDifficulty, waitForUpdate)
import           Pos.Wallet.Web.Api            (WalletApi, walletApi)
import           Pos.Wallet.Web.ClientTypes    (CAddress, CCurrency (ADA),
                                                CElectronCrashReport (..), CInitialized,
                                                CPaperVendWalletRedeem (..),
                                                CPassPhrase (..), CProfile, CProfile (..),
                                                CTx, CTxId, CTxMeta (..),
                                                CUpdateInfo (..), CWallet (..),
                                                CWalletInit (..), CWalletMeta (..),
                                                CWalletRedeem (..), NotifyEvent (..),
                                                SyncProgress (..), addressToCAddress,
                                                cAddressToAddress,
                                                cPassPhraseToPassPhrase, mkCCoin, mkCTx,
                                                mkCTxId, toCUpdateInfo, txContainsTitle,
                                                txIdToCTxId)
import           Pos.Wallet.Web.Error          (WalletError (..))
import           Pos.Wallet.Web.Server.Sockets (MonadWalletWebSockets, WalletWebSockets,
                                                closeWSConnection, getWalletWebSockets,
                                                getWalletWebSockets, initWSConnection,
                                                notify, runWalletWS, upgradeApplicationWS)
import           Pos.Wallet.Web.State          (WalletWebDB, WebWalletModeDB,
                                                addOnlyNewTxMeta, addUpdate, closeState,
                                                createWallet, getHistoryCache,
                                                getNextUpdate, getProfile, getTxMeta,
                                                getWalletMeta, getWalletState, openState,
                                                removeNextUpdate, removeWallet,
                                                runWalletWebDB, setProfile, setWalletMeta,
                                                setWalletTransactionMeta, testReset,
                                                updateHistoryCache)
import           Pos.Web.Server                (serveImpl)
>>>>>>> 14b1671d

----------------------------------------------------------------------------
-- Top level functionality
----------------------------------------------------------------------------

type WalletWebHandler m = WalletWebSockets (WalletWebDB m)

type WalletWebMode m
    = ( WalletMode m
      , MonadKeys m -- FIXME: Why isn't it implied by the
                    -- WalletMode constraint above?
      , WebWalletModeDB m
      , MonadDBLimits m
      , MonadWalletWebSockets m
      , MonadReportingMem m
      , MonadDB m
      , BlockLockMode WalletSscType m
      )

makeLenses ''SyncProgress

walletServeImpl
    :: ( MonadIO m
       , MonadMask m
       , WalletWebMode (WalletWebHandler m))
    => WalletWebHandler m Application     -- ^ Application getter
    -> Word16                             -- ^ Port to listen
    -> WalletWebHandler m ()
walletServeImpl app port =
    serveImpl app "127.0.0.1" port

walletApplication
    :: WalletWebMode m
    => m (Server WalletApi)
    -> m Application
walletApplication serv = do
    wsConn <- getWalletWebSockets
    upgradeApplicationWS wsConn . serve walletApi <$> serv

walletServer
    :: (Monad m, MonadIO m, WalletWebMode (WalletWebHandler m))
    => SendActions (WalletWebHandler m)
    -> WalletWebHandler m (WalletWebHandler m :~> Handler)
    -> WalletWebHandler m (Server WalletApi)
walletServer sendActions nat = do
    nat >>= launchNotifier
    addInitialRichAccount 0
    syncWSetsWithGStateLock =<< mapM getSKByAddr =<< myRootAddresses
    (`enter` servantHandlers sendActions) <$> nat

bracketWalletWebDB
    :: ( MonadIO m
       , MonadMask m
       )
    => FilePath  -- ^ Path to wallet acid-state
    -> Bool      -- ^ Rebuild flag for acid-state
    -> (ExtendedState WalletStorage -> m a)
    -> m a
bracketWalletWebDB daedalusDbPath dbRebuild =
    bracket (openState dbRebuild daedalusDbPath)
            closeState

bracketWalletWS
    :: ( MonadIO m
       , MonadMask m
       )
    => (ConnectionsVar -> m a)
    -> m a
bracketWalletWS = bracket initWS closeWSConnection
  where
    initWS = putText "walletServeImpl initWsConnection" >> initWSConnection

----------------------------------------------------------------------------
-- Notifier
----------------------------------------------------------------------------

-- FIXME: this is really inefficient. Temporary solution
launchNotifier :: WalletWebMode m => (m :~> Handler) -> m ()
launchNotifier nat =
    void . liftIO $ mapM startForking
        [ dificultyNotifier
        , updateNotifier
        ]
  where
    cooldownPeriod :: Second
    cooldownPeriod = 5

    difficultyNotifyPeriod :: Microsecond
    difficultyNotifyPeriod = 500000  -- 0.5 sec

    -- networkResendPeriod = 10         -- in delay periods
    forkForever action = forkFinally action $ const $ do
        -- TODO: log error
        -- cooldown
        threadDelay cooldownPeriod
        void $ forkForever action
    -- TODO: use Servant.enter here
    -- FIXME: don't ignore errors, send error msg to the socket
    startForking = forkForever . void . runHandler . ($$) nat
    notifier period action = forever $ do
        liftIO $ threadDelay period
        action
    dificultyNotifier = void . flip runStateT def $ notifier difficultyNotifyPeriod $ do
        whenJustM networkChainDifficulty $
            \networkDifficulty -> do
                oldNetworkDifficulty <- use spNetworkCD
                when (Just networkDifficulty /= oldNetworkDifficulty) $ do
                    lift $ notify $ NetworkDifficultyChanged networkDifficulty
                    spNetworkCD .= Just networkDifficulty

        localDifficulty <- localChainDifficulty
        oldLocalDifficulty <- use spLocalCD
        when (localDifficulty /= oldLocalDifficulty) $ do
            lift $ notify $ LocalDifficultyChanged localDifficulty
            spLocalCD .= localDifficulty

        peers <- connectedPeers
        oldPeers <- use spPeers
        when (peers /= oldPeers) $ do
            lift $ notify $ ConnectedPeersChanged peers
            spPeers .= peers

    updateNotifier = do
        cps <- waitForUpdate
        addUpdate $ toCUpdateInfo cps
        logDebug "Added update to wallet storage"
        notify UpdateAvailable

    -- historyNotifier :: WalletWebMode m => m ()
    -- historyNotifier = do
    --     cAddresses <- myCAddresses
    --     for_ cAddresses $ \cAddress -> do
    --         -- TODO: is reading from acid RAM only (not reading from disk?)
    --         oldHistoryLength <- length . fromMaybe mempty <$> getWalletHistory cAddress
    --         newHistoryLength <- length <$> getHistory cAddress
    --         when (oldHistoryLength /= newHistoryLength) .
    --             notify $ NewWalletTransaction cAddress

walletServerOuts :: OutSpecs
walletServerOuts = sendTxOuts

----------------------------------------------------------------------------
-- Handlers
----------------------------------------------------------------------------

servantHandlers
    :: WalletWebMode m
    => SendActions m
    -> ServerT WalletApi m
servantHandlers sendActions =
     catchWalletError testResetAll
    :<|>

     apiGetWSet
    :<|>
     apiGetWSets
    :<|>
     apiNewWSet
    :<|>
     apiRestoreWSet
    :<|>
     apiRenameWSet
    :<|>
     apiImportKey
    :<|>
     apiChangeWSetPassphrase
    :<|>

     apiGetWallet
    :<|>
     apiGetWallets
    :<|>
     apiUpdateWallet
    :<|>
     apiNewWallet
    :<|>
     apiDeleteWallet
    :<|>

     apiNewAccount
    :<|>

     apiIsValidAddress
    :<|>

     apiGetUserProfile
    :<|>
     apiUpdateUserProfile
    :<|>

     apiTxsPayments
    :<|>
     apiTxsPaymentsExt
    :<|>
     apiUpdateTransaction
    :<|>
     apiGetHistory
    :<|>
     apiSearchHistory
    :<|>

     apiNextUpdate
    :<|>
     apiApplyUpdate
    :<|>

     apiRedeemAda
    :<|>
     apiRedeemAdaPaperVend
    :<|>

     apiReportingInitialized
    :<|>
     apiReportingElectroncrash
    :<|>

     apiSettingsSlotDuration
    :<|>
     apiSettingsSoftwareVersion
    :<|>
     apiSettingsSyncProgress
  where
    -- TODO: can we with Traversable map catchWalletError over :<|>
    -- TODO: add logging on error
    apiGetWSet                  = (catchWalletError . getWSet)
    apiGetWSets                 = catchWalletError getWSets
    apiNewWSet                  = (\a -> catchWalletError . newWSet a)
    apiRenameWSet               = (\a -> catchWalletError . renameWSet a)
    apiRestoreWSet              = (\a -> catchWalletError . newWSet a)
    apiImportKey                = (\a -> catchWalletError . importKey a)
    apiChangeWSetPassphrase     = (\a b -> catchWalletError . changeWSetPassphrase sendActions a b)
    apiGetWallet                = catchWalletError . getWallet
    apiGetWallets               = catchWalletError . getWallets
    apiUpdateWallet             = (\a -> catchWalletError . updateWallet a)
    apiNewWallet                = (\a -> catchWalletError . newWallet RandomSeed a)
    apiDeleteWallet             = catchWalletError . deleteWallet
    apiNewAccount               = (\a -> catchWalletError . newAccount RandomSeed a)
    apiIsValidAddress           = (\a -> catchWalletError . isValidAddress a)
    apiGetUserProfile           = catchWalletError getUserProfile
    apiUpdateUserProfile        = catchWalletError . updateUserProfile
    apiTxsPayments              = (\a b c -> catchWalletError . send sendActions a b c)
    apiTxsPaymentsExt           = (\a b c d e f -> catchWalletError . sendExtended sendActions a b c d e f)
    apiUpdateTransaction        = (\a b -> catchWalletError . updateTransaction a b)
    apiGetHistory               = (\a b -> catchWalletError . getHistory a b)
    apiSearchHistory            = (\a b c d -> catchWalletError . searchHistory a b c d)
    apiNextUpdate               = catchWalletError nextUpdate
    apiApplyUpdate              = catchWalletError applyUpdate
    apiRedeemAda                = \a -> catchWalletError . redeemAda sendActions a
    apiRedeemAdaPaperVend       = \a -> catchWalletError . redeemAdaPaperVend sendActions a
    apiReportingInitialized     = catchWalletError . reportingInitialized
    apiReportingElectroncrash   = catchWalletError . reportingElectroncrash
    apiSettingsSlotDuration     = catchWalletError (fromIntegral <$> blockchainSlotDuration)
    apiSettingsSoftwareVersion  = catchWalletError (pure curSoftwareVersion)
    apiSettingsSyncProgress     = catchWalletError syncProgress

    catchWalletError            = catchOtherError . try
    catchOtherError             = E.handleAll $ \e -> do
        logError $ sformat ("Uncaught error in wallet method: "%shown) e
        throwM e

-- getAddresses :: WalletWebMode m => m [CAddress]
-- getAddresses = map addressToCAddress <$> myAddresses

-- getBalances :: WalletWebMode m => m [(CAddress, Coin)]
-- getBalances = join $ mapM gb <$> myAddresses
--   where gb addr = (,) (addressToCAddress addr) <$> getBalance addr

getUserProfile :: WalletWebMode m => m CProfile
getUserProfile = getProfile

updateUserProfile :: WalletWebMode m => CProfile -> m CProfile
updateUserProfile profile = setProfile profile >> getUserProfile

getAccountBalance :: WalletWebMode m => CAccountAddress -> m Coin
getAccountBalance cAccAddr =
    getBalance <=< decodeCAddressOrFail $ caaAddress cAccAddr

getAccount :: WalletWebMode m => CAccountAddress -> m CAccount
getAccount cAddr = do
    balance <- mkCCoin <$> getAccountBalance cAddr
    return $ CAccount (caaAddress cAddr) balance

getWalletAccAddrsOrThrow
    :: (WebWalletModeDB m, MonadThrow m)
    => AccountLookupMode -> CWalletAddress -> m [CAccountAddress]
getWalletAccAddrsOrThrow mode wCAddr =
    getWalletAccounts mode wCAddr >>= maybeThrow noWallet
  where
    noWallet =
        Internal $ sformat ("No wallet with address "%build%" found") wCAddr

getAccounts :: WalletWebMode m => CWalletAddress -> m [CAccount]
getAccounts = getWalletAccAddrsOrThrow Existing >=> mapM getAccount

getWallet :: WalletWebMode m => CWalletAddress -> m CWallet
getWallet cAddr = do
    accounts <- getAccounts cAddr
    meta     <- getWalletMeta cAddr >>= maybeThrow noWallet
    pure $ CWallet cAddr meta accounts
  where
    noWallet =
        Internal $ sformat ("No wallet with address "%build%" found") cAddr

getWSet :: WalletWebMode m => CAddress WS -> m CWalletSet
getWSet cAddr = do
    meta       <- getWSetMeta cAddr >>= maybeThrow noWSet
    walletsNum <- length <$> getWallets (Just cAddr)
    hasPass    <- isNothing . checkPassMatches emptyPassphrase <$> getSKByAddr cAddr
    passLU     <- getWSetPassLU cAddr >>= maybeThrow noWSet
    pure $ CWalletSet cAddr meta walletsNum hasPass passLU
  where
    noWSet = Internal $
        sformat ("No wallet set with address "%build%" found") cAddr

-- TODO: probably poor naming
decodeCAddressOrFail :: MonadThrow m => CAddress w -> m Address
decodeCAddressOrFail = either wrongAddress pure . cAddressToAddress
  where wrongAddress err = throwM . Internal $
            sformat ("Error while decoding CAddress: "%stext) err

getWSetWalletAddrs :: WalletWebMode m => CAddress WS -> m [CWalletAddress]
getWSetWalletAddrs wSet = filter ((== wSet) . cwaWSAddress) <$> getWalletAddresses

getWallets :: WalletWebMode m => Maybe (CAddress WS) -> m [CWallet]
getWallets mCAddr = do
    whenJust mCAddr $ \cAddr -> getWSetMeta cAddr `whenNothingM_` noWSet cAddr
    mapM getWallet =<< maybe getWalletAddresses getWSetWalletAddrs mCAddr
  where
    noWSet cAddr = throwM . Internal $
        sformat ("No wallet set with address "%build%" found") cAddr

getWSets :: WalletWebMode m => m [CWalletSet]
getWSets = getWSetAddresses >>= mapM getWSet

decodeCPassPhraseOrFail
    :: WalletWebMode m => MCPassPhrase -> m PassPhrase
decodeCPassPhraseOrFail (Just cpass) =
    either (const . throwM $ Internal "Decoding of passphrase failed") return $
    cPassPhraseToPassPhrase cpass
decodeCPassPhraseOrFail Nothing = return emptyPassphrase

send
    :: (WalletWebMode m)
    => SendActions m
    -> Maybe CPassPhrase
    -> CWalletAddress
    -> CAddress Acc
    -> Coin
    -> m CTx
send sendActions cpass srcCAddr dstCAddr c =
    sendExtended sendActions cpass srcCAddr dstCAddr c ADA mempty mempty

sendExtended
    :: WalletWebMode m
    => SendActions m
    -> Maybe CPassPhrase
    -> CWalletAddress
    -> CAddress Acc
    -> Coin
    -> CCurrency
    -> Text
    -> Text
    -> m CTx
sendExtended sa cpassphrase srcWallet dstAccount coin curr title desc =
    sendMoney sa cpassphrase (WalletMoneySource srcWallet) dstAccount coin curr title desc

data MoneySource
    = WalletMoneySource CWalletAddress
    | AccountMoneySource CAccountAddress
    deriving (Show, Eq)

moneySourceToAccounts :: WalletWebMode m => MoneySource -> (CWalletAddress -> m [CAccountAddress]) -> m [CAccountAddress]
moneySourceToAccounts (AccountMoneySource accAddr) _ = return $ one accAddr
moneySourceToAccounts (WalletMoneySource wAddr)    f = f wAddr

getMoneySourceWallet :: MoneySource -> CWalletAddress
getMoneySourceWallet (AccountMoneySource accAddr) = walletAddrByAccount accAddr
getMoneySourceWallet (WalletMoneySource wAddr)    = wAddr

sendMoney
    :: WalletWebMode m
    => SendActions m
    -> Maybe CPassPhrase
    -> MoneySource
    -> CAddress Acc
    -> Coin
    -> CCurrency
    -> Text
    -> Text
    -> m CTx
sendMoney sendActions cpassphrase moneySource dstAccount coin curr title desc = do
    passphrase <- decodeCPassPhraseOrFail cpassphrase
    dstAddr <- decodeCAddressOrFail dstAccount
    allAccounts <- moneySourceToAccounts moneySource $ getWalletAccAddrsOrThrow Existing
    distr@(remaining, spendings) <- selectSrcAccounts coin allAccounts
    logDebug $ buildDistribution distr
    mRemTx <- mkRemainingTx remaining
    let txs = TxOutAux (TxOut dstAddr coin) [] :| maybe mempty one mRemTx
    srcTxOuts <- forM (toList spendings) $ \(cAddr, c) -> do
        addr <- decodeCAddressOrFail $ caaAddress cAddr
        return (TxOut addr c)
    sendDo passphrase (fst <$> spendings) txs srcTxOuts
  where
    selectSrcAccounts
        :: WalletWebMode m
        => Coin
        -> [CAccountAddress]
        -> m (Coin, NonEmpty (CAccountAddress, Coin))
    selectSrcAccounts reqCoins accounts
        | reqCoins == mkCoin 0 =
            throwM $ Internal "Spending non-positive amount of money!"
        | [] <- accounts =
            throwM . Internal $
            sformat ("Not enough money (need " %build % " more)") reqCoins
        | acc:accs <- accounts = do
            balance <- getAccountBalance acc
            if | balance == mkCoin 0 || caaAddress acc == dstAccount ->
                   selectSrcAccounts reqCoins accs
               | balance < reqCoins ->
                   do let remCoins = reqCoins `unsafeSubCoin` balance
                      ((acc, balance) :|) . toList <<$>>
                          selectSrcAccounts remCoins accs
               | otherwise ->
                   return
                       (balance `unsafeSubCoin` reqCoins, (acc, reqCoins) :| [])

    mkRemainingTx remaining
        | remaining == mkCoin 0 = return Nothing
        | otherwise = do
            let relatedWallet = getMoneySourceWallet moneySource
            account <- newAccount RandomSeed cpassphrase relatedWallet
            remAddr <- decodeCAddressOrFail (caAddress account)
            let remTx = TxOutAux (TxOut remAddr remaining) []
            return $ Just remTx

    withSafeSigners (sk :| sks) passphrase action =
        withSafeSigner sk (return passphrase) $ \mss -> do
            ss <- mss `whenNothing` throwM (Internal "Passphrase doesn't match")
            case nonEmpty sks of
                Nothing -> action (ss :| [])
                Just sks' -> do
                    let action' = action . (ss :|) . toList
                    withSafeSigners sks' passphrase action'

    sendDo passphrase srcAccounts txs srcTxOuts = do
        na <- getPeers
        sks <- forM srcAccounts $ getSKByAccAddr passphrase
        srcAccAddrs <- forM srcAccounts $ decodeCAddressOrFail . caaAddress
        let dstAddrs = txOutAddress . toaOut <$> toList txs
        withSafeSigners sks passphrase $ \ss -> do
            let hdwSigner = NE.zip ss srcAccAddrs
            etx <- submitMTx sendActions hdwSigner (toList na) txs
            case etx of
                Left err ->
                    throwM . Internal $
                    sformat ("Cannot send transaction: " %stext) err
                Right (tx, _, _) -> do
                    logInfo $
                        sformat ("Successfully spent money from "%
                                 listF ", " addressF % " addresses on " %
                                 listF ", " addressF)
                        (toList srcAccAddrs)
                        dstAddrs
                    -- TODO: this should be removed in production
                    let txHash    = hash tx
                        srcWallet = getMoneySourceWallet moneySource
                    mapM_ removeAccount srcAccounts
                    addHistoryTx srcWallet curr title desc $
                        THEntry txHash tx srcTxOuts Nothing (toList srcAccAddrs) dstAddrs

    listF separator formatter =
        F.later $ fold . intersperse separator . fmap (F.bprint formatter)

    buildDistribution (remaining, spendings) =
        let entries =
                spendings <&> \(CAccountAddress {..}, c) ->
                    F.bprint (build % ": " %build) c caaAddress
            remains = F.bprint ("Remaining: " %build) remaining
        in sformat
               ("Transaction input distribution:\n" %listF "\n" build %
                "\n" %build)
               (toList entries)
               remains

getHistory
    :: WalletWebMode m
    => CWalletAddress -> Maybe Word -> Maybe Word -> m ([CTx], Word)
getHistory wAddr skip limit = do
    cAccAddrs <- getWalletAccAddrsOrThrow Ever wAddr
    accAddrs <- forM cAccAddrs (decodeCAddressOrFail . caaAddress)
    cHistory <-
        do  (minit, cachedTxs) <- transCache <$> getHistoryCache wAddr

            -- TODO: Fix type param! Global type param.
            TxHistoryAnswer {..} <- untag @WalletSscType getTxHistory accAddrs minit

            -- Add allowed portion of result to cache
            let fullHistory = taHistory <> cachedTxs
                lenHistory = length taHistory
                cached = drop (lenHistory - taCachedNum) taHistory
            unless (null cached) $
                updateHistoryCache
                    wAddr
                    taLastCachedHash
                    taCachedUtxo
                    (cached <> cachedTxs)

            forM fullHistory $ addHistoryTx wAddr ADA mempty mempty
    pure (paginate cHistory, fromIntegral $ length cHistory)
  where
    paginate = take defaultLimit . drop defaultSkip
    defaultLimit = (fromIntegral $ fromMaybe 100 limit)
    defaultSkip = (fromIntegral $ fromMaybe 0 skip)
    transCache Nothing                = (Nothing, [])
    transCache (Just (hh, utxo, txs)) = (Just (hh, utxo), txs)

-- FIXME: is Word enough for length here?
searchHistory
    :: WalletWebMode m
    => CWalletAddress
    -> Text
    -> Maybe (CAddress Acc)
    -> Maybe Word
    -> Maybe Word
    -> m ([CTx], Word)
searchHistory wAddr search mAccAddr skip limit =
    first (filter fits) <$> getHistory wAddr skip limit
  where
    fits ctx = txContainsTitle search ctx
            && maybe True (accRelates ctx) mAccAddr
    accRelates CTx {..} = (`elem` (ctInputAddrs ++ ctOutputAddrs))

addHistoryTx
    :: WalletWebMode m
    => CWalletAddress
    -> CCurrency
    -> Text
    -> Text
    -> TxHistoryEntry
    -> m CTx
addHistoryTx cAddr curr title desc wtx@THEntry{..} = do
    -- TODO: this should be removed in production
    diff <- maybe localChainDifficulty pure =<<
            networkChainDifficulty
    meta <- CTxMeta curr title desc <$> liftIO getPOSIXTime
    let cId = txIdToCTxId _thTxId
    addOnlyNewTxMeta cAddr cId meta
    meta' <- fromMaybe meta <$> getTxMeta cAddr cId
    return $ mkCTx diff wtx meta'


newAccount
    :: WalletWebMode m
    => AddrGenSeed
    -> MCPassPhrase
    -> CWalletAddress
    -> m CAccount
newAccount addGenSeed cPassphrase cWAddr = do
    -- check wallet exists
    _ <- getWallet cWAddr

    passphrase <- decodeCPassPhraseOrFail cPassphrase
    cAccAddr <- genUniqueAccountAddress addGenSeed passphrase cWAddr
    addAccount cAccAddr
    getAccount cAccAddr

newWallet :: WalletWebMode m => AddrGenSeed -> MCPassPhrase -> CWalletInit -> m CWallet
newWallet addGenSeed cPassphrase CWalletInit {..} = do
    -- check wallet set exists
    _ <- getWSet cwInitWSetId

    cAddr <- genUniqueWalletAddress addGenSeed cwInitWSetId
    createWallet cAddr cwInitMeta
    () <$ newAccount addGenSeed cPassphrase cAddr
    getWallet cAddr

createWSetSafe
    :: WalletWebMode m
    => CAddress WS -> CWalletSetMeta -> m CWalletSet
createWSetSafe cAddr wsMeta = do
    wSetExists <- isJust <$> getWSetMeta cAddr
    when wSetExists $
        throwM $ Internal "Wallet set with that mnemonics already exists"
    curTime <- liftIO getPOSIXTime
    createWSet cAddr wsMeta curTime
    getWSet cAddr

newWSet :: WalletWebMode m => Maybe CPassPhrase -> CWalletSetInit -> m CWalletSet
newWSet cPassphrase CWalletSetInit {..} = do
    passphrase <- decodeCPassPhraseOrFail cPassphrase
    let CWalletSetMeta {..} = cwsInitMeta
    cAddr <- genSaveRootAddress passphrase cwsBackupPhrase
    createWSetSafe cAddr cwsInitMeta

updateWallet :: WalletWebMode m => CWalletAddress -> CWalletMeta -> m CWallet
updateWallet cAddr wMeta = do
    setWalletMeta cAddr wMeta
    getWallet cAddr

updateTransaction :: WalletWebMode m => CWalletAddress -> CTxId -> CTxMeta -> m ()
updateTransaction = setWalletTransactionMeta

deleteWSet :: WalletWebMode m => CAddress WS -> m ()
deleteWSet wsAddr = do
    wallets <- getWallets (Just wsAddr)
    mapM_ (deleteWallet . cwAddress) wallets
    deleteWSetSK wsAddr
    removeWSet wsAddr

deleteWSetSK :: WalletWebMode m => CAddress WS -> m ()
deleteWSetSK addr = do
    idx <- getAddrIdx addr
    deleteSecretKey (fromIntegral idx) `catch` deleteErrHandler
  where
    deleteErrHandler (PrimaryKey err) = throwM . Internal $
         sformat ("Error while deleting wallet set: "%stext) err

deleteWallet :: WalletWebMode m => CWalletAddress -> m ()
deleteWallet = removeWallet

-- TODO: to add when necessary
-- deleteAccount :: WalletWebMode m => CAccountAddress -> m ()
-- deleteAccount = removeAccount

renameWSet :: WalletWebMode m => CAddress WS -> Text -> m CWalletSet
renameWSet addr newName = do
    meta <- getWSetMeta addr >>= maybeThrow (Internal "No such wallet set")
    setWSetMeta addr meta{ cwsName = newName }
    getWSet addr

traverseWSet :: WalletWebMode m => CAddress WS -> (CWalletAddress -> m ()) -> m ()
traverseWSet wsAddr f = do
    wAddrs <- getWSetWalletAddrs wsAddr
    forM_ wAddrs f

-- | Creates account address with same derivation path for new wallet set.
rederiveAccountAddress
    :: WalletWebMode m
    => MCPassPhrase -> CAccountAddress -> CAddress WS -> m CAccountAddress
rederiveAccountAddress newCPass CAccountAddress{..} newWSAddr = do
    newPass <- decodeCPassPhraseOrFail newCPass
    deriveAccountAddress newPass (CWalletAddress newWSAddr caaWalletIndex) caaAccountIndex

cloneWalletSetWithPass :: WalletWebMode m => MCPassPhrase -> CAddress WS -> CAddress WS -> m ()
cloneWalletSetWithPass newPass oldWSAddr newWSAddr = do
    wAddrs <- getWSetWalletAddrs oldWSAddr
    oldAccsL <- forM wAddrs $ \oldWAddr@CWalletAddress{..} -> do
       let newWAddr = CWalletAddress newWSAddr cwaIndex

       wMeta <- getWalletMeta oldWAddr >>= maybeThrow noWMeta
       setWalletMeta newWAddr wMeta

       _ <- cloneAccounts oldWAddr Deleted addRemovedAccount
       cloneAccounts oldWAddr Existing addAccount

    -- TODO: to use later for sending all money in same transaction
    forM_ (concat oldAccsL) $ \acc -> (acc, ) <$> getAccountBalance acc
  where
    noWMeta = Internal "Suddenly can't get wallet meta"  -- TODO [CSM-236]: not Internal

    cloneAccounts oldWAddr lookupMode addToDB = do
       accAddrs <- getWalletAccAddrsOrThrow lookupMode oldWAddr
       forM accAddrs $ \accAddr@CAccountAddress{..} -> do
           newAcc <- rederiveAccountAddress newPass accAddr newWSAddr
           _ <- addToDB newAcc
           return accAddr

moveMoneyToClone
    :: WalletWebMode m
    => SendActions m
    -> MCPassPhrase
    -> MCPassPhrase
    -> CAddress WS
    -> CAddress WS
    -> m ()
moveMoneyToClone sa oldPass newPass oldWSAddr newWSAddr = do
    traverseWSet oldWSAddr $ \oldWAddr@CWalletAddress{..} -> do
       oldAccs <- getWalletAccAddrsOrThrow Existing oldWAddr
       forM_ oldAccs $ \oldAcc -> do
           newAcc <- rederiveAccountAddress newPass oldAcc newWSAddr
           let ms = AccountMoneySource oldAcc
               dstAddr = caaAddress newAcc
           balance <- getAccountBalance oldAcc
           -- TODO [CSM-236]: Use single transaction for whole walletset
           sendMoney sa oldPass ms dstAddr balance ADA "Wallet set cloning transaction" ""

changeWSetPassphrase
    :: WalletWebMode m
    => SendActions m -> MCPassPhrase -> CAddress WS -> MCPassPhrase -> m ()
changeWSetPassphrase sa oldCPass oldWSAddr newCPass = do
    oldPass <- decodeCPassPhraseOrFail oldCPass
    newPass <- decodeCPassPhraseOrFail newCPass
    oldSK   <- getSKByAddr oldWSAddr
    newSK   <- maybeThrow badPass $ changeEncPassphrase oldPass newPass oldSK
    let newWSAddr = encToCAddress newSK

    -- TODO [CSM-236]: this works bad, because oldWSAddr == newWSAddr
    addSecretKey newSK

    (`E.onException` deleteWSetSK newWSAddr) $ do
        cloneWalletSetWithPass newCPass oldWSAddr newWSAddr
            `E.onException` do
                logError "Failed to clone walletset"
                deleteWSet newWSAddr
        moveMoneyToClone sa oldCPass newCPass oldWSAddr newWSAddr
            `E.onException` logError "Money transmition failed in progress \
                                     \everything is bad"  -- TODO: rollback ?
    deleteWSet oldWSAddr
  where
    badPass = Internal "Invalid old passphrase given"

-- NOTE: later we will have `isValidAddress :: CCurrency -> CAddress -> m Bool` which should work for arbitrary crypto
isValidAddress :: WalletWebMode m => Text -> CCurrency -> m Bool
isValidAddress sAddr ADA =
    pure . isRight $ decodeTextAddress sAddr
isValidAddress _ _       = pure False

-- | Get last update info
nextUpdate :: WalletWebMode m => m CUpdateInfo
nextUpdate = getNextUpdate >>=
             maybeThrow (Internal "No updates available")

applyUpdate :: WalletWebMode m => m ()
applyUpdate = removeNextUpdate >> applyLastUpdate

redeemAda :: WalletWebMode m => SendActions m -> Maybe CPassPhrase -> CWalletRedeem -> m CTx
redeemAda sendActions cpassphrase CWalletRedeem {..} = do
    seedBs <- maybe invalidBase64 pure
        -- NOTE: this is just safety measure
        $ rightToMaybe (B64.decode crSeed) <|> rightToMaybe (B64.decodeUrl crSeed)
    redeemAdaInternal sendActions cpassphrase crWalletId seedBs
  where
    invalidBase64 = throwM . Internal $ "Seed is invalid base64(url) string: " <> crSeed

-- Decrypts certificate based on:
--  * https://github.com/input-output-hk/postvend-app/blob/master/src/CertGen.hs#L205
--  * https://github.com/input-output-hk/postvend-app/blob/master/src/CertGen.hs#L160
redeemAdaPaperVend
    :: WalletWebMode m
    => SendActions m
    -> MCPassPhrase
    -> CPaperVendWalletRedeem
    -> m CTx
redeemAdaPaperVend sendActions cpassphrase CPaperVendWalletRedeem {..} = do
    seedEncBs <- maybe invalidBase58 pure
        $ decodeBase58 bitcoinAlphabet $ encodeUtf8 pvSeed
    aesKey <- either invalidMnemonic pure
        $ deriveAesKeyBS <$> toSeed pvBackupPhrase
    seedDecBs <- either decryptionFailed pure
        $ aesDecrypt seedEncBs aesKey
    redeemAdaInternal sendActions cpassphrase pvWalletId seedDecBs
  where
    invalidBase58 = throwM . Internal $ "Seed is invalid base58 string: " <> pvSeed
    invalidMnemonic e = throwM . Internal $ "Invalid mnemonic: " <> toText e
    decryptionFailed e = throwM . Internal $ "Decryption failed: " <> show e

redeemAdaInternal
    :: WalletWebMode m
    => SendActions m
    -> MCPassPhrase
    -> CWalletAddress
    -> ByteString
    -> m CTx
redeemAdaInternal sendActions cpassphrase walletId seedBs = do
    passphrase <- decodeCPassPhraseOrFail cpassphrase
    (_, redeemSK) <- maybeThrow (Internal "Seed is not 32-byte long") $
                     redeemDeterministicKeyGen seedBs
    -- new redemption wallet
    _ <- getWallet walletId

    let srcAddr = makeRedeemAddress $ redeemToPublic redeemSK
    dstCAddr <- genUniqueAccountAddress RandomSeed passphrase walletId
    dstAddr <- decodeCAddressOrFail $ caaAddress dstCAddr
    na <- getPeers
    etx <- submitRedemptionTx sendActions redeemSK (toList na) dstAddr
    case etx of
        Left err -> throwM . Internal $ "Cannot send redemption transaction: " <> err
        Right ((tx, _, _), redeemAddress, redeemBalance) -> do
            -- add redemption transaction to the history of new wallet
            let txInputs = [TxOut redeemAddress redeemBalance]
            addHistoryTx walletId ADA "ADA redemption" ""
                (THEntry (hash tx) tx txInputs Nothing [srcAddr] [dstAddr])


reportingInitialized :: WalletWebMode m => CInitialized -> m ()
reportingInitialized cinit = do
    sendReportNodeNologs version (RInfo $ show cinit) `catchAll` handler
  where
    handler e =
        logError $
        sformat ("Didn't manage to report initialization time "%shown%
                 " because of exception "%shown) cinit e

reportingElectroncrash :: forall m. WalletWebMode m => CElectronCrashReport -> m ()
reportingElectroncrash celcrash = do
    servers <- Ether.asks' (view rcReportServers)
    errors <- fmap lefts $ forM servers $ \serv ->
        try $ sendReport [fdFilePath $ cecUploadDump celcrash]
                         []
                         (RInfo $ show celcrash)
                         "daedalus"
                         version
                         (toString serv)
    whenNotNull errors $ handler . NE.head
  where
    fmt = ("Didn't manage to report electron crash "%shown%" because of exception "%shown)
    handler :: SomeException -> m ()
    handler e = logError $ sformat fmt celcrash e

importKey
    :: WalletWebMode m
    => MCPassPhrase
    -> Text
    -> m CWalletSet
importKey cpassphrase (toString -> fp) =
    readWalletUserSecret fp >>=
        either secretReadError pure >>=
            importWSetSecret cpassphrase
  where
    secretReadError =
        throwM . Internal . sformat ("Failed to read secret: "%build)

importWSetSecret
    :: WalletWebMode m
    => MCPassPhrase
    -> WalletUserSecret
    -> m CWalletSet
importWSetSecret cpassphrase WalletUserSecret{..} = do
    let key    = wusRootKey
        addr   = makePubKeyAddress $ encToPublic key
        wsAddr = addressToCAddress addr
        wsMeta = CWalletSetMeta wusWSetName
    addSecretKey key
    importedWSet <- createWSetSafe wsAddr wsMeta

    forM_ wusWallets $ \(walletIndex, walletName) -> do
        let wMeta = def{ cwName = walletName }
            seedGen = DeterminedSeed walletIndex
        cAddr <- genUniqueWalletAddress seedGen wsAddr
        createWallet cAddr wMeta

    forM_ wusAccounts $ \(walletIndex, accountIndex) -> do
        let wAddr = CWalletAddress wsAddr walletIndex
        newAccount (DeterminedSeed accountIndex) cpassphrase wAddr

    selectAccountsFromUtxoLock [key]

    return importedWSet

-- | Creates walletset with given genesis hd-wallet key.
addInitialRichAccount :: WalletWebMode m => Int -> m ()
addInitialRichAccount keyId =
    when isDevelopment . E.handleAll wSetExistsHandler $ do
        wusRootKey <- maybeThrow noKey (genesisDevHdwSecretKeys ^? ix keyId)
        let wusWSetName = "Precreated wallet set full of money"
            wusWallets  = [(walletGenesisIndex, "Initial wallet")]
            wusAccounts = [(walletGenesisIndex, accountGenesisIndex)]
        void $ importWSetSecret Nothing WalletUserSecret{..}
  where
    noKey = Internal $ sformat ("No genesis key #"%build) keyId
    wSetExistsHandler =
        logDebug . sformat ("Initial wallet set already exists ("%build%")")

syncProgress :: WalletWebMode m => m SyncProgress
syncProgress = do
    SyncProgress
    <$> localChainDifficulty
    <*> networkChainDifficulty
    <*> connectedPeers

testResetAll :: WalletWebMode m => m ()
testResetAll | isDevelopment = deleteAllKeys >> testReset
             | otherwise     = throwM err403
  where
    deleteAllKeys = do
        keyNum <- length <$> getSecretKeys
        replicateM_ keyNum $ deleteSecretKey 0


----------------------------------------------------------------------------
-- Orphan instances
----------------------------------------------------------------------------

instance FromHttpApiData Coin where
    parseUrlPiece = fmap mkCoin . parseUrlPiece

instance FromHttpApiData Address where
    parseUrlPiece = decodeTextAddress

instance FromHttpApiData (CAddress w) where
    parseUrlPiece = fmap addressToCAddress . decodeTextAddress

instance FromHttpApiData CWalletAddress where
    parseUrlPiece url =
        case T.splitOn "@" url of
            [part1, part2] -> do
                cwaWSAddress <- parseUrlPiece part1
                cwaIndex     <- maybe (Left "Invalid wallet index") Right $
                                readMaybe $ toString part2
                return CWalletAddress{..}
            _ -> Left "Expected 2 parts separated by '@'"

-- TODO: this is not used, and perhaps won't be
instance FromHttpApiData CAccountAddress where
    parseUrlPiece url =
        case T.splitOn "@" url of
            [part1, part2, part3, part4] -> do
                caaWSAddress    <- parseUrlPiece part1
                caaWalletIndex  <- maybe (Left "Invalid wallet index") Right $
                                   readMaybe $ toString part2
                caaAccountIndex <- maybe (Left "Invalid account index") Right $
                                   readMaybe $ toString part3
                caaAddress      <- parseUrlPiece part4
                return CAccountAddress{..}
            _ -> Left "Expected 4 parts separated by '@'"

-- FIXME: unsafe (temporary, will be removed probably in future)
-- we are not checking whether received Text is really valid CTxId
instance FromHttpApiData CTxId where
    parseUrlPiece = pure . mkCTxId

instance FromHttpApiData CCurrency where
    parseUrlPiece = readEither . toString

instance FromHttpApiData CPassPhrase where
    parseUrlPiece = pure . CPassPhrase<|MERGE_RESOLUTION|>--- conflicted
+++ resolved
@@ -19,13 +19,13 @@
 
 import           Universum
 
-<<<<<<< HEAD
 import           Control.Concurrent               (forkFinally)
 import           Control.Lens                     (ix, makeLenses, (.=))
 import           Control.Monad.Catch              (SomeException, try)
 import qualified Control.Monad.Catch              as E
 import           Control.Monad.State              (runStateT)
 import           Data.Default                     (Default (def))
+import qualified Ether 
 import qualified Data.List.NonEmpty               as NE
 import           Data.Tagged                      (untag)
 import qualified Data.Text                        as T
@@ -72,13 +72,13 @@
 import           Pos.Genesis                      (accountGenesisIndex,
                                                    genesisDevHdwSecretKeys,
                                                    walletGenesisIndex)
-import           Pos.Reporting.MemState           (MonadReportingMem, askReportingContext,
+import           Pos.Reporting.MemState           (MonadReportingMem, 
                                                    rcReportServers)
 import           Pos.Reporting.Methods            (sendReport, sendReportNodeNologs)
 import           Pos.Txp.Core                     (TxOut (..), TxOutAux (..))
 import           Pos.Util                         (maybeThrow)
 import           Pos.Util.BackupPhrase            (toSeed)
-import           Pos.Wallet.KeyStorage            (KeyError (..), MonadKeys (..),
+import           Pos.Wallet.KeyStorage            (KeyError (..), MonadKeys, deleteSecretKey, getSecretKeys,
                                                    addSecretKey)
 import           Pos.Wallet.SscType               (WalletSscType)
 import           Pos.Wallet.WalletMode            (WalletMode, applyLastUpdate,
@@ -142,95 +142,6 @@
                                                    selectAccountsFromUtxoLock,
                                                    syncWSetsWithGStateLock)
 import           Pos.Web.Server                   (serveImpl)
-=======
-import           Control.Concurrent            (forkFinally)
-import           Control.Lens                  (ix, makeLenses, (.=))
-import           Control.Monad.Catch           (SomeException, catches, try)
-import qualified Control.Monad.Catch           as E
-import           Control.Monad.State           (runStateT)
-import           Data.Default                  (Default (def))
-import           Data.List                     (elemIndex, (!!))
-import qualified Data.List.NonEmpty            as NE
-import           Data.Tagged                   (untag)
-import           Data.Time.Clock.POSIX         (getPOSIXTime)
-import           Data.Time.Units               (Microsecond, Second)
-import qualified Ether
-import           Formatting                    (build, ords, sformat, shown, stext, (%))
-import           Network.Wai                   (Application)
-import           Paths_cardano_sl              (version)
-import           Pos.ReportServer.Report       (ReportType (RInfo))
-import           Serokell.Util                 (threadDelay)
-import qualified Serokell.Util.Base64          as B64
-import           Servant.API                   ((:<|>) ((:<|>)),
-                                                FromHttpApiData (parseUrlPiece))
-import           Servant.Multipart             (fdFilePath)
-import           Servant.Server                (Handler, Server, ServerT, err403,
-                                                runHandler, serve)
-import           Servant.Utils.Enter           ((:~>) (..), enter)
-import           System.Wlog                   (logDebug, logError, logInfo)
-
-import           Data.ByteString.Base58        (bitcoinAlphabet, decodeBase58)
-
-import           Pos.Aeson.ClientTypes         ()
-import           Pos.Client.Txp.History        (TxHistoryAnswer (..), TxHistoryEntry (..))
-import           Pos.Communication             (OutSpecs, SendActions, hoistSendActions,
-                                                sendTxOuts, submitRedemptionTx, submitTx)
-import           Pos.Constants                 (curSoftwareVersion, isDevelopment)
-import           Pos.Core                      (Address, Coin, addressF, coinF,
-                                                decodeTextAddress, makePubKeyAddress,
-                                                mkCoin)
-import           Pos.Crypto                    (PassPhrase, aesDecrypt, deriveAesKeyBS,
-                                                encToPublic, hash,
-                                                redeemDeterministicKeyGen, withSafeSigner,
-                                                withSafeSigner)
-import           Pos.DB.Limits                 (MonadDBLimits)
-import           Pos.Discovery                 (getPeers)
-import           Pos.Reporting.MemState        (MonadReportingMem, rcReportServers)
-import           Pos.Reporting.Methods         (sendReport, sendReportNodeNologs)
-import           Pos.Txp.Core                  (TxOut (..), TxOutAux (..))
-import           Pos.Util                      (maybeThrow)
-import           Pos.Util.BackupPhrase         (BackupPhrase, safeKeysFromPhrase, toSeed)
-import           Pos.Util.UserSecret           (readUserSecret, usKeys)
-import           Pos.Wallet.KeyStorage         (KeyError (..), MonadKeys, addSecretKey,
-                                                addSecretKey, deleteSecretKey,
-                                                getSecretKeys)
-import           Pos.Wallet.SscType            (WalletSscType)
-import           Pos.Wallet.WalletMode         (MonadBlockchainInfo, MonadTxHistory,
-                                                WalletMode, applyLastUpdate,
-                                                blockchainSlotDuration, connectedPeers,
-                                                getBalance, getTxHistory,
-                                                localChainDifficulty,
-                                                networkChainDifficulty, waitForUpdate)
-import           Pos.Wallet.Web.Api            (WalletApi, walletApi)
-import           Pos.Wallet.Web.ClientTypes    (CAddress, CCurrency (ADA),
-                                                CElectronCrashReport (..), CInitialized,
-                                                CPaperVendWalletRedeem (..),
-                                                CPassPhrase (..), CProfile, CProfile (..),
-                                                CTx, CTxId, CTxMeta (..),
-                                                CUpdateInfo (..), CWallet (..),
-                                                CWalletInit (..), CWalletMeta (..),
-                                                CWalletRedeem (..), NotifyEvent (..),
-                                                SyncProgress (..), addressToCAddress,
-                                                cAddressToAddress,
-                                                cPassPhraseToPassPhrase, mkCCoin, mkCTx,
-                                                mkCTxId, toCUpdateInfo, txContainsTitle,
-                                                txIdToCTxId)
-import           Pos.Wallet.Web.Error          (WalletError (..))
-import           Pos.Wallet.Web.Server.Sockets (MonadWalletWebSockets, WalletWebSockets,
-                                                closeWSConnection, getWalletWebSockets,
-                                                getWalletWebSockets, initWSConnection,
-                                                notify, runWalletWS, upgradeApplicationWS)
-import           Pos.Wallet.Web.State          (WalletWebDB, WebWalletModeDB,
-                                                addOnlyNewTxMeta, addUpdate, closeState,
-                                                createWallet, getHistoryCache,
-                                                getNextUpdate, getProfile, getTxMeta,
-                                                getWalletMeta, getWalletState, openState,
-                                                removeNextUpdate, removeWallet,
-                                                runWalletWebDB, setProfile, setWalletMeta,
-                                                setWalletTransactionMeta, testReset,
-                                                updateHistoryCache)
-import           Pos.Web.Server                (serveImpl)
->>>>>>> 14b1671d
 
 ----------------------------------------------------------------------------
 -- Top level functionality
@@ -278,7 +189,7 @@
 walletServer sendActions nat = do
     nat >>= launchNotifier
     addInitialRichAccount 0
-    syncWSetsWithGStateLock =<< mapM getSKByAddr =<< myRootAddresses
+    syncWSetsWithGStateLock @WalletSscType =<< mapM getSKByAddr =<< myRootAddresses
     (`enter` servantHandlers sendActions) <$> nat
 
 bracketWalletWebDB
@@ -1076,7 +987,7 @@
         let wAddr = CWalletAddress wsAddr walletIndex
         newAccount (DeterminedSeed accountIndex) cpassphrase wAddr
 
-    selectAccountsFromUtxoLock [key]
+    selectAccountsFromUtxoLock @WalletSscType [key]
 
     return importedWSet
 
