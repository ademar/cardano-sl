{-# LANGUAGE AllowAmbiguousTypes #-}
{-# LANGUAGE RankNTypes          #-}
{-# LANGUAGE ScopedTypeVariables #-}
{-# LANGUAGE TemplateHaskell     #-}
{-# LANGUAGE TypeOperators       #-}

-- | Wallet web server.

module Pos.Wallet.Web.Server.Methods
       ( WalletWebHandler
       , walletApplication
       , walletServer
       , walletServeImpl
       , walletServerOuts
       ) where

import           Universum

import           Control.Concurrent            (forkFinally)
import           Control.Lens                  (ix, makeLenses, (.=))
import           Control.Monad.Catch           (SomeException, catches, try)
import qualified Control.Monad.Catch           as E
import           Control.Monad.State           (runStateT)
import           Data.Default                  (Default (def))
import           Data.List                     (elemIndex, (!!))
import qualified Data.List.NonEmpty            as NE
import           Data.Tagged                   (untag)
import           Data.Time.Clock.POSIX         (getPOSIXTime)
import           Data.Time.Units               (Microsecond, Second)
import           Formatting                    (build, ords, sformat, shown, stext, (%))
import           Network.Wai                   (Application)
import           Paths_cardano_sl              (version)
import           Pos.ReportServer.Report       (ReportType (RInfo))
import           Serokell.Util                 (threadDelay)
import qualified Serokell.Util.Base64          as B64
import           Servant.API                   ((:<|>) ((:<|>)),
                                                FromHttpApiData (parseUrlPiece))
import           Servant.Multipart             (fdFilePath)
import           Servant.Server                (Handler, Server, ServerT, err403,
                                                runHandler, serve)
import           Servant.Utils.Enter           ((:~>) (..), enter)
import           System.Wlog                   (logDebug, logError, logInfo)

import           Data.ByteString.Base58        (bitcoinAlphabet, decodeBase58)

import           Pos.Aeson.ClientTypes         ()
import           Pos.Client.Txp.History        (TxHistoryAnswer (..), TxHistoryEntry (..))
import           Pos.Communication             (NodeId, OutSpecs, SendActions,
                                                hoistSendActions, sendTxOuts,
                                                submitRedemptionTx, submitTx)
import           Pos.Constants                 (curSoftwareVersion, isDevelopment)
import           Pos.Core                      (Address, Coin, addressF, coinF,
                                                decodeTextAddress, makePubKeyAddress,
                                                mkCoin)
import           Pos.Crypto                    (PassPhrase, aesDecrypt, deriveAesKeyBS,
                                                encToPublic, hash,
                                                redeemDeterministicKeyGen, withSafeSigner,
                                                withSafeSigner)
import           Pos.DB.Limits                 (MonadDBLimits)
import           Pos.Reporting.MemState        (MonadReportingMem, askReportingContext,
                                                rcReportServers)
import           Pos.Reporting.Methods         (sendReport, sendReportNodeNologs)
import           Pos.Txp.Core                  (TxOut (..), TxOutAux (..))
import           Pos.Util                      (maybeThrow)
import           Pos.Util.BackupPhrase         (BackupPhrase, safeKeysFromPhrase, toSeed)
import           Pos.Util.UserSecret           (readUserSecret, usKeys)
import           Pos.Wallet.KeyStorage         (KeyError (..), MonadKeys (..),
                                                addSecretKey)
import           Pos.Wallet.SscType            (WalletSscType)
import           Pos.Wallet.WalletMode         (MonadBlockchainInfo, MonadTxHistory,
                                                WalletMode, applyLastUpdate,
                                                blockchainSlotDuration, connectedPeers,
                                                getBalance, getTxHistory,
                                                localChainDifficulty,
                                                networkChainDifficulty, waitForUpdate)
import           Pos.Wallet.Web.Api            (WalletApi, walletApi)
import           Pos.Wallet.Web.ClientTypes    (CAddress, CCurrency (ADA),
                                                CElectronCrashReport (..), CInitialized,
                                                CPaperVendWalletRedeem (..),
                                                CPassPhrase (..), CProfile, CProfile (..),
                                                CTx, CTxId, CTxMeta (..),
                                                CUpdateInfo (..), CWallet (..),
                                                CWalletInit (..), CWalletMeta (..),
                                                CWalletRedeem (..), NotifyEvent (..),
                                                SyncProgress (..), addressToCAddress,
                                                cAddressToAddress,
                                                cPassPhraseToPassPhrase, mkCCoin, mkCTx,
                                                mkCTxId, toCUpdateInfo, txContainsTitle,
                                                txIdToCTxId)
import           Pos.Wallet.Web.Error          (WalletError (..))
import           Pos.Wallet.Web.Server.Sockets (MonadWalletWebSockets, WalletWebSockets,
                                                closeWSConnection, getWalletWebSockets,
                                                getWalletWebSockets, initWSConnection,
                                                notify, runWalletWS, upgradeApplicationWS)
import           Pos.Wallet.Web.State          (WalletWebDB, WebWalletModeDB,
                                                addOnlyNewTxMeta, addUpdate, closeState,
                                                createWallet, getHistoryCache,
                                                getNextUpdate, getProfile, getTxMeta,
                                                getWalletMeta, getWalletState, openState,
                                                removeNextUpdate, removeWallet,
                                                runWalletWebDB, setProfile, setWalletMeta,
                                                setWalletTransactionMeta, testReset,
                                                updateHistoryCache)
import           Pos.Web.Server                (serveImpl)

----------------------------------------------------------------------------
-- Top level functionality
----------------------------------------------------------------------------

type WalletWebHandler m = WalletWebSockets (WalletWebDB m)

type WalletWebMode m
    = ( WalletMode WalletSscType m
      , MonadKeys m -- FIXME: Why isn't it implied by the
                    -- WalletMode constraint above?
      , WebWalletModeDB m
      , MonadDBLimits m
      , MonadWalletWebSockets m
      , MonadReportingMem m
      )

makeLenses ''SyncProgress

walletServeImpl
    :: ( MonadIO m
       , MonadMask m
       , WalletWebMode (WalletWebHandler m))
    => WalletWebHandler m Application     -- ^ Application getter
    -> FilePath                           -- ^ Path to wallet acid-state
    -> Bool                               -- ^ Rebuild flag for acid-state
    -> Word16                             -- ^ Port to listen
    -> m ()
walletServeImpl app daedalusDbPath dbRebuild port =
    bracket pre post $ \(db, conn) ->
        serveImpl (runWalletWebDB db $ runWalletWS conn app) "127.0.0.1" port
  where
    pre = (,) <$> openDB <*> initWS
    post (db, conn) = closeDB db >> closeWS conn
    openDB = openState dbRebuild daedalusDbPath
    closeDB = closeState
    initWS = putText "walletServeImpl initWsConnection" >> initWSConnection
    closeWS = closeWSConnection

walletApplication
    :: WalletWebMode m
    => m (Server WalletApi)
    -> m Application
walletApplication serv = do
    wsConn <- getWalletWebSockets
    upgradeApplicationWS wsConn . serve walletApi <$> serv

walletServer
    :: (Monad m, MonadIO m, WalletWebMode (WalletWebHandler m))
    => m (Set NodeId)
    -> SendActions m
    -> WalletWebHandler m (WalletWebHandler m :~> Handler)
    -> WalletWebHandler m (Server WalletApi)
walletServer getPeers sendActions nat = do
    ws    <- lift getWalletState
    socks <- getWalletWebSockets
    let getPeers' = lift . lift $ getPeers
    let sendActions' = hoistSendActions
            (lift . lift)
            (runWalletWebDB ws . runWalletWS socks)
            sendActions
    nat >>= launchNotifier
    myCAddresses >>= mapM_ insertAddressMeta
    (`enter` servantHandlers getPeers' sendActions') <$> nat
  where
    insertAddressMeta cAddr =
        getWalletMeta cAddr >>= createWallet cAddr . fromMaybe def

----------------------------------------------------------------------------
-- Notifier
----------------------------------------------------------------------------

-- FIXME: this is really inefficient. Temporary solution
launchNotifier :: WalletWebMode m => (m :~> Handler) -> m ()
launchNotifier nat =
    void . liftIO $ mapM startForking
        [ dificultyNotifier
        , updateNotifier
        ]
  where
    cooldownPeriod :: Second
    cooldownPeriod = 5

    difficultyNotifyPeriod :: Microsecond
    difficultyNotifyPeriod = 500000  -- 0.5 sec

    -- networkResendPeriod = 10         -- in delay periods
    forkForever action = forkFinally action $ const $ do
        -- TODO: log error
        -- cooldown
        threadDelay cooldownPeriod
        void $ forkForever action
    -- TODO: use Servant.enter here
    -- FIXME: don't ignore errors, send error msg to the socket
    startForking = forkForever . void . runHandler . ($$) nat
    notifier period action = forever $ do
        liftIO $ threadDelay period
        action
    dificultyNotifier = void . flip runStateT def $ notifier difficultyNotifyPeriod $ do
        whenJustM networkChainDifficulty $
            \networkDifficulty -> do
                oldNetworkDifficulty <- use spNetworkCD
                when (Just networkDifficulty /= oldNetworkDifficulty) $ do
                    lift $ notify $ NetworkDifficultyChanged networkDifficulty
                    spNetworkCD .= Just networkDifficulty

        localDifficulty <- localChainDifficulty
        oldLocalDifficulty <- use spLocalCD
        when (localDifficulty /= oldLocalDifficulty) $ do
            lift $ notify $ LocalDifficultyChanged localDifficulty
            spLocalCD .= localDifficulty

        peers <- connectedPeers
        oldPeers <- use spPeers
        when (peers /= oldPeers) $ do
            lift $ notify $ ConnectedPeersChanged peers
            spPeers .= peers

    updateNotifier = do
        cps <- waitForUpdate
        addUpdate $ toCUpdateInfo cps
        logDebug "Added update to wallet storage"
        notify UpdateAvailable

    -- historyNotifier :: WalletWebMode ssc m => m ()
    -- historyNotifier = do
    --     cAddresses <- myCAddresses
    --     for_ cAddresses $ \cAddress -> do
    --         -- TODO: is reading from acid RAM only (not reading from disk?)
    --         oldHistoryLength <- length . fromMaybe mempty <$> getWalletHistory cAddress
    --         newHistoryLength <- length <$> getHistory cAddress
    --         when (oldHistoryLength /= newHistoryLength) .
    --             notify $ NewWalletTransaction cAddress

walletServerOuts :: OutSpecs
walletServerOuts = sendTxOuts

----------------------------------------------------------------------------
-- Handlers
----------------------------------------------------------------------------

servantHandlers
    :: WalletWebMode m
    => m (Set NodeId)
    -> SendActions m
    -> ServerT WalletApi m
servantHandlers getPeers sendActions =
     catchWalletError testResetAll
    :<|>
     apiGetWallet
    :<|>
     apiGetWallets
    :<|>
     apiUpdateWallet
    :<|>
     apiDeleteWallet
    :<|>
     apiImportKey
    :<|>
     apiRestoreWallet
    :<|>
     apiNewWallet
    :<|>
     apiIsValidAddress
    :<|>
     apiGetUserProfile
    :<|>
     apiUpdateUserProfile
    :<|>
     apiTxsPayments
    :<|>
     apiTxsPaymentsExt
    :<|>
     apiUpdateTransaction
    :<|>
     apiGetHistory
    :<|>
     apiSearchHistory
    :<|>
     apiNextUpdate
    :<|>
     apiApplyUpdate
    :<|>
     apiRedeemAda
    :<|>
     apiRedeemAdaPaperVend
    :<|>
     apiReportingInitialized
    :<|>
     apiReportingElectroncrash
    :<|>
     apiSettingsSlotDuration
    :<|>
     apiSettingsSoftwareVersion
    :<|>
     apiSettingsSyncProgress
  where
    -- TODO: can we with Traversable map catchWalletError over :<|>
    -- TODO: add logging on error
    apiGetWallet                = (catchWalletError . getWallet)
    apiGetWallets               = catchWalletError getWallets
    apiUpdateWallet             = (\a -> catchWalletError . updateWallet a)
    apiNewWallet                = (\a -> catchWalletError . newWallet a)
    apiDeleteWallet             = catchWalletError . deleteWallet
    apiImportKey                = (catchWalletError . importKey)
    apiRestoreWallet            = (\a -> catchWalletError . restoreWallet a)
    apiIsValidAddress           = (\a -> catchWalletError . isValidAddress a)
    apiGetUserProfile           = catchWalletError getUserProfile
    apiUpdateUserProfile        = catchWalletError . updateUserProfile
    apiTxsPayments              = (\a b c -> catchWalletError . send getPeers sendActions a b c)
    apiTxsPaymentsExt           = (\a b c d e f -> catchWalletError . sendExtended getPeers sendActions a b c d e f)
    apiUpdateTransaction        = (\a b -> catchWalletError . updateTransaction a b)
    apiGetHistory               = (\a b -> catchWalletError . getHistory a b)
    apiSearchHistory            = (\a b c -> catchWalletError . searchHistory a b c)
    apiNextUpdate               = catchWalletError nextUpdate
    apiApplyUpdate              = catchWalletError applyUpdate
    apiRedeemAda                = catchWalletError . redeemAda getPeers sendActions
    apiRedeemAdaPaperVend       = catchWalletError . redeemAdaPaperVend getPeers sendActions
    apiReportingInitialized     = catchWalletError . reportingInitialized
    apiReportingElectroncrash   = catchWalletError . reportingElectroncrash
    apiSettingsSlotDuration     = catchWalletError (fromIntegral <$> blockchainSlotDuration)
    apiSettingsSoftwareVersion  = catchWalletError (pure curSoftwareVersion)
    apiSettingsSyncProgress     = catchWalletError syncProgress

    catchWalletError            = try

-- getAddresses :: WalletWebMode ssc m => m [CAddress]
-- getAddresses = map addressToCAddress <$> myAddresses

-- getBalances :: WalletWebMode ssc m => m [(CAddress, Coin)]
-- getBalances = join $ mapM gb <$> myAddresses
--   where gb addr = (,) (addressToCAddress addr) <$> getBalance addr

getUserProfile :: WalletWebMode m => m CProfile
getUserProfile = getProfile

updateUserProfile :: WalletWebMode m => CProfile -> m CProfile
updateUserProfile profile = setProfile profile >> getUserProfile

getWallet :: WalletWebMode m => CAddress -> m CWallet
getWallet cAddr = do
    balance <- fmap mkCCoin . getBalance =<< decodeCAddressOrFail cAddr
    meta <- getWalletMeta cAddr >>= maybe noWallet pure
    pure $ CWallet cAddr balance meta
  where
    noWallet = throwM . Internal $
        sformat ("No wallet with address "%build%" is found") cAddr

decodeCAddressOrFail :: MonadThrow m => CAddress -> m Address
decodeCAddressOrFail = either wrongAddress pure . cAddressToAddress
  where wrongAddress err = throwM . Internal $
            sformat ("Error while decoding CAddress: "%stext) err

getWallets :: WalletWebMode m => m [CWallet]
getWallets = join $ mapM getWallet <$> myCAddresses

send
    :: WalletWebMode m
    => m (Set NodeId)
    -> SendActions m
    -> CPassPhrase
    -> CAddress
    -> CAddress
    -> Coin
    -> m CTx
send getPeers sendActions cpass srcCAddr dstCAddr c =
    sendExtended getPeers sendActions cpass srcCAddr dstCAddr c ADA mempty mempty

sendExtended
    :: WalletWebMode m
    => m (Set NodeId)
    -> SendActions m
    -> CPassPhrase
    -> CAddress
    -> CAddress
    -> Coin
    -> CCurrency
    -> Text
    -> Text
    -> m CTx
sendExtended getPeers sendActions cpassphrase srcCAddr dstCAddr c curr title desc = do
    passphrase <- decodeCPassPhraseOrFail cpassphrase
    srcAddr <- decodeCAddressOrFail srcCAddr
    dstAddr <- decodeCAddressOrFail dstCAddr
    idx <- getAddrIdx srcAddr
    sks <- getSecretKeys
    let sk = sks !! idx
    na <- getPeers
    withSafeSigner sk (return passphrase) $ \mss -> do
        ss  <- mss `whenNothing` throwM (Internal "Passphrase doesn't match")
        etx <- submitTx sendActions ss (toList na) (one $ TxOutAux (TxOut dstAddr c) [])
        case etx of
            Left err -> throwM . Internal $ sformat ("Cannot send transaction: "%stext) err
            Right (tx, _, _) -> do
                logInfo $
                    sformat ("Successfully sent "%coinF%" from "%ords%" address to "%addressF)
                    c idx dstAddr
                -- TODO: this should be removed in production
                let txHash = hash tx
                () <$ addHistoryTx dstCAddr curr title desc (THEntry txHash tx False Nothing)
                addHistoryTx srcCAddr curr title desc (THEntry txHash tx True Nothing)

getHistory
    :: (WebWalletModeDB m, MonadTxHistory m, MonadThrow m, MonadBlockchainInfo m)
    => CAddress -> Maybe Word -> Maybe Word -> m ([CTx], Word)
getHistory cAddr skip limit = do
    (minit, cachedTxs) <- transCache <$> getHistoryCache cAddr

    -- TODO: Fix type param! Global type param.
    TxHistoryAnswer {..} <- flip (untag @WalletSscType getTxHistory) minit
        =<< decodeCAddressOrFail cAddr

    -- Add allowed portion of result to cache
    let fullHistory = taHistory <> cachedTxs
        lenHistory  = length taHistory
        cached      = drop (lenHistory - taCachedNum) taHistory

    unless (null cached) $
        updateHistoryCache cAddr taLastCachedHash taCachedUtxo (cached <> cachedTxs)

    cHistory <- mapM (addHistoryTx cAddr ADA mempty mempty) fullHistory
    pure (paginate cHistory, fromIntegral $ length cHistory)
  where
    paginate                            = take defaultLimit . drop defaultSkip
    defaultLimit                        = (fromIntegral $ fromMaybe 100 limit)
    defaultSkip                         = (fromIntegral $ fromMaybe 0 skip)
    transCache Nothing                = (Nothing, [])
    transCache (Just (hh, utxo, txs)) = (Just (hh, utxo), txs)

-- FIXME: is Word enough for length here?
searchHistory
    :: WalletWebMode m
    => CAddress -> Text -> Maybe Word -> Maybe Word -> m ([CTx], Word)
searchHistory cAddr search skip limit = first (filter $ txContainsTitle search) <$> getHistory cAddr skip limit

addHistoryTx
    :: (WebWalletModeDB m, MonadThrow m, MonadBlockchainInfo m)
    => CAddress
    -> CCurrency
    -> Text
    -> Text
    -> TxHistoryEntry
    -> m CTx
addHistoryTx cAddr curr title desc wtx@(THEntry txId _ _ _) = do
    -- TODO: this should be removed in production
    diff <- maybe localChainDifficulty pure =<<
            networkChainDifficulty
    addr <- decodeCAddressOrFail cAddr
    meta <- CTxMeta curr title desc <$> liftIO getPOSIXTime
    let cId = txIdToCTxId txId
    addOnlyNewTxMeta cAddr cId meta
<<<<<<< HEAD
    meta' <- maybe meta identity <$> getTxMeta cAddr cId
    pure $ mkCTx addr diff wtx meta'
=======
    meta' <- fromMaybe meta <$> getTxMeta cAddr cId
    return $ mkCTx addr diff wtx meta'
>>>>>>> b50782c1

newWallet :: WalletWebMode m => CPassPhrase -> CWalletInit -> m CWallet
newWallet cPassphrase CWalletInit {..} = do
    passphrase <- decodeCPassPhraseOrFail cPassphrase
    cAddr <- genSaveAddress passphrase cwBackupPhrase
    createWallet cAddr cwInitMeta
    getWallet cAddr

restoreWallet :: WalletWebMode m => CPassPhrase -> CWalletInit -> m CWallet
restoreWallet cPassphrase CWalletInit {..} = do
    passphrase <- decodeCPassPhraseOrFail cPassphrase
    cAddr <- genSaveAddress passphrase cwBackupPhrase
    getWalletMeta cAddr >>= maybe (createWallet cAddr cwInitMeta) (const walletExistsError)
    getWallet cAddr
  where
    walletExistsError = throwM $ Internal "Wallet with that mnemonics already exists"

updateWallet :: WalletWebMode m => CAddress -> CWalletMeta -> m CWallet
updateWallet cAddr wMeta = do
    setWalletMeta cAddr wMeta
    getWallet cAddr

updateTransaction :: WalletWebMode m => CAddress -> CTxId -> CTxMeta -> m ()
updateTransaction = setWalletTransactionMeta

deleteWallet :: WalletWebMode m => CAddress -> m ()
deleteWallet cAddr = do
    deleteAddress =<< decodeCAddressOrFail cAddr
    removeWallet cAddr
  where
    deleteAddress addr = do
        idx <- getAddrIdx addr
        deleteSecretKey (fromIntegral idx) `catch` deleteErrHandler
    deleteErrHandler (PrimaryKey err) = throwM . Internal $
        sformat ("Error while deleting wallet: "%stext) err

-- NOTE: later we will have `isValidAddress :: CCurrency -> CAddress -> m Bool` which should work for arbitrary crypto
isValidAddress :: WalletWebMode m => Text -> CCurrency -> m Bool
isValidAddress sAddr ADA = pure $ isRight (decodeTextAddress sAddr)
isValidAddress _ _       = pure False

-- | Get last update info
nextUpdate :: WalletWebMode m => m CUpdateInfo
nextUpdate = getNextUpdate >>=
             maybeThrow (Internal "No updates available")

applyUpdate :: WalletWebMode m => m ()
applyUpdate = removeNextUpdate >> applyLastUpdate

redeemAda :: WalletWebMode m => m (Set NodeId) -> SendActions m -> CWalletRedeem -> m CTx
redeemAda getPeers sendActions CWalletRedeem {..} = do
    seedBs <- maybe invalidBase64 pure
        -- NOTE: this is just safety measure
        $ rightToMaybe (B64.decode crSeed) <|> rightToMaybe (B64.decodeUrl crSeed)
    redeemAdaInternal getPeers sendActions crWalletId seedBs
  where
    invalidBase64 = throwM . Internal $ "Seed is invalid base64(url) string: " <> crSeed

-- Decrypts certificate based on:
--  * https://github.com/input-output-hk/postvend-app/blob/master/src/CertGen.hs#L205
--  * https://github.com/input-output-hk/postvend-app/blob/master/src/CertGen.hs#L160
redeemAdaPaperVend :: WalletWebMode m => m (Set NodeId) -> SendActions m -> CPaperVendWalletRedeem -> m CTx
redeemAdaPaperVend getPeers sendActions CPaperVendWalletRedeem {..} = do
    seedEncBs <- maybe invalidBase58 pure
        $ decodeBase58 bitcoinAlphabet $ encodeUtf8 pvSeed
    aesKey <- either invalidMnemonic pure
        $ deriveAesKeyBS <$> toSeed pvBackupPhrase
    seedDecBs <- either decryptionFailed pure
        $ aesDecrypt seedEncBs aesKey
    redeemAdaInternal getPeers sendActions pvWalletId seedDecBs
  where
    invalidBase58 = throwM . Internal $ "Seed is invalid base58 string: " <> pvSeed
    invalidMnemonic e = throwM . Internal $ "Invalid mnemonic: " <> toText e
    decryptionFailed e = throwM . Internal $ "Decryption failed: " <> show e

redeemAdaInternal :: WalletWebMode m => m (Set NodeId) -> SendActions m -> CAddress -> ByteString -> m CTx
redeemAdaInternal getPeers sendActions walletId seedBs = do
    (_, redeemSK) <- maybeThrow (Internal "Seed is not 32-byte long") $
                     redeemDeterministicKeyGen seedBs
    -- new redemption wallet
    walletB <- getWallet walletId

    -- send from seedAddress to walletB
    let dstCAddr = cwAddress walletB
    dstAddr <- decodeCAddressOrFail dstCAddr
    na <- getPeers
    etx <- submitRedemptionTx sendActions redeemSK (toList na) dstAddr
    case etx of
        Left err -> throwM . Internal $ "Cannot send redemption transaction: " <> err
        Right (tx, _, _) -> do
            -- add redemption transaction to the history of new wallet
            addHistoryTx dstCAddr ADA "ADA redemption" ""
              (THEntry (hash tx) tx False Nothing)


reportingInitialized :: forall m. WalletWebMode m => CInitialized -> m ()
reportingInitialized cinit = do
    sendReportNodeNologs version (RInfo $ show cinit) `catch` handler
  where
    handler :: SomeException -> m ()
    handler e =
        logError $
        sformat ("Didn't manage to report initialization time "%shown%
                 " because of exception "%shown) cinit e

reportingElectroncrash :: forall m. WalletWebMode m => CElectronCrashReport -> m ()
reportingElectroncrash celcrash = do
    servers <- view rcReportServers <$> askReportingContext
    errors <- fmap lefts $ forM servers $ \serv ->
        try $ sendReport [fdFilePath $ cecUploadDump celcrash]
                         []
                         (RInfo $ show celcrash)
                         "daedalus"
                         version
                         (toString serv)
    whenNotNull errors $ handler . NE.head
  where
    fmt = ("Didn't manage to report electron crash "%shown%" because of exception "%shown)
    handler :: SomeException -> m ()
    handler e = logError $ sformat fmt celcrash e

rewrapError :: WalletWebMode m => m a -> m a
rewrapError = flip catches
    [ E.Handler $ \e@(Internal _)    -> throwM e
    , E.Handler $ \(SomeException e) -> throwM . Internal $ show e
    ]

importKey
    :: WalletWebMode m
    => Text
    -> m CWallet
importKey (toString -> fp) = do
    secret <- rewrapError $ readUserSecret fp
    let keys = secret ^. usKeys
    for_ keys $ \key -> do
        addSecretKey key
        let addr = makePubKeyAddress $ encToPublic key
            cAddr = addressToCAddress addr
        createWallet cAddr def

    case keys ^? ix 0 of
        Just key -> do
            let importedAddr = makePubKeyAddress $ encToPublic key
                importedCAddr = addressToCAddress importedAddr
            getWallet importedCAddr
        Nothing -> throwM . Internal $
            sformat ("No spending key found at "%build) fp

syncProgress :: WalletWebMode m => m SyncProgress
syncProgress = do
    SyncProgress
    <$> localChainDifficulty
    <*> networkChainDifficulty
    <*> connectedPeers

testResetAll :: WalletWebMode m => m ()
testResetAll | isDevelopment = deleteAllKeys >> testReset
             | otherwise     = throwM err403
  where
    deleteAllKeys = do
        keyNum <- length <$> getSecretKeys
        replicateM_ keyNum $ deleteSecretKey 0

---------------------------------------------------------------------------
-- Helpers
----------------------------------------------------------------------------

myAddresses :: MonadKeys m => m [Address]
myAddresses = map (makePubKeyAddress . encToPublic) <$> getSecretKeys

myCAddresses :: MonadKeys m => m [CAddress]
myCAddresses = map addressToCAddress <$> myAddresses

getAddrIdx :: WalletWebMode m => Address -> m Int
getAddrIdx addr = elemIndex addr <$> myAddresses >>= maybe notFound pure
  where notFound = throwM . Internal $
            sformat ("Address "%addressF%" is not found in wallet") $ addr

genSaveAddress
    :: WalletWebMode m
    => PassPhrase
    -> BackupPhrase
    -> m CAddress
genSaveAddress passphrase ph =
    addressToCAddress . makePubKeyAddress . encToPublic <$> genSaveSK
  where
    genSaveSK = do
        sk <- either keyFromPhraseFailed (pure . fst)
            $ safeKeysFromPhrase passphrase ph
        addSecretKey sk
        return sk
    keyFromPhraseFailed msg = throwM . Internal $ "Key creation from phrase failed: " <> msg

decodeCPassPhraseOrFail :: WalletWebMode m => CPassPhrase -> m PassPhrase
decodeCPassPhraseOrFail cpass =
    either (const . throwM $ Internal "Decoding of passphrase failed") return $
    cPassPhraseToPassPhrase cpass

----------------------------------------------------------------------------
-- Orphan instances
----------------------------------------------------------------------------

instance FromHttpApiData Coin where
    parseUrlPiece = fmap mkCoin . parseUrlPiece

instance FromHttpApiData Address where
    parseUrlPiece = decodeTextAddress

instance FromHttpApiData CAddress where
    parseUrlPiece = fmap addressToCAddress . decodeTextAddress

-- FIXME: unsafe (temporary, will be removed probably in future)
-- we are not checking whether received Text is really valid CTxId
instance FromHttpApiData CTxId where
    parseUrlPiece = pure . mkCTxId

instance FromHttpApiData CCurrency where
    parseUrlPiece = first fromString . readEither . toString

instance FromHttpApiData CPassPhrase where
    parseUrlPiece = pure . CPassPhrase<|MERGE_RESOLUTION|>--- conflicted
+++ resolved
@@ -453,13 +453,8 @@
     meta <- CTxMeta curr title desc <$> liftIO getPOSIXTime
     let cId = txIdToCTxId txId
     addOnlyNewTxMeta cAddr cId meta
-<<<<<<< HEAD
-    meta' <- maybe meta identity <$> getTxMeta cAddr cId
-    pure $ mkCTx addr diff wtx meta'
-=======
     meta' <- fromMaybe meta <$> getTxMeta cAddr cId
     return $ mkCTx addr diff wtx meta'
->>>>>>> b50782c1
 
 newWallet :: WalletWebMode m => CPassPhrase -> CWalletInit -> m CWallet
 newWallet cPassphrase CWalletInit {..} = do
