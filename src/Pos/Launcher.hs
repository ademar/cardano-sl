--- conflicted
+++ resolved
@@ -47,14 +47,8 @@
 import           Pos.Types                (Address, Coin, Timestamp (Timestamp), Tx (..),
                                            TxId, TxIn (..), TxOut (..), timestampF, txF)
 import           Pos.Worker               (runWorkers)
-<<<<<<< HEAD
 import           Pos.WorkMode             (ContextHolder (..), DBHolder (..),
-                                           NodeContext (..), RealMode, SupportMode,
-=======
-import           Pos.WorkMode             (BenchmarkT (..), ContextHolder (..),
-                                           DBHolder (..), NoBenchmarkT (..),
                                            NodeContext (..), RealMode, ServiceMode,
->>>>>>> 64ccc426
                                            WorkMode, getNodeContext, ncSecretKey)
 
 -- | Get current time as Timestamp. It is intended to be used when you
