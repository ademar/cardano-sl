--- conflicted
+++ resolved
@@ -130,12 +130,7 @@
     , 'S.processNewSlot
     , 'S.processSscMessage
     , 'S.processTx
-<<<<<<< HEAD
-    , 'S.setSecret
+    , 'S.setToken
     , 'S.newStatRecord
-=======
-    , 'S.setToken
-    , 'S.addStatRecord
->>>>>>> bc0011d2
     , 'S.getStatRecords
     ]