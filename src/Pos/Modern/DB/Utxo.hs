{-# LANGUAGE FlexibleContexts    #-}
{-# LANGUAGE RankNTypes          #-}
{-# LANGUAGE ScopedTypeVariables #-}

module Pos.Modern.DB.Utxo
       ( BatchOp (..)
       , getTip
       , putTxOut
       , deleteTxOut
       , getTxOut
       , writeBatchToUtxo
       , getTxOutFromDB
       , prepareUtxoDB
<<<<<<< HEAD
       , iterateByUtxo
       , withUtxoIterator
       , mapUtxoIterator
=======
       , getFilteredUtxo
>>>>>>> 2925ef7b
       ) where

import qualified Database.RocksDB         as Rocks
import           Universum

<<<<<<< HEAD
import           Pos.Binary.Class         (Bi, encodeStrict)
import           Pos.Modern.DB.Class      (MonadDB, getUtxoDB)
import           Pos.Modern.DB.DBIterator (DBIterator, DBMapIterator, mapIterator,
                                           withIterator)
import           Pos.Modern.DB.Error      (DBError (..))
import           Pos.Modern.DB.Functions  (iterateByAllEntries, rocksDelete, rocksGetBi,
                                           rocksPutBi, rocksWriteBatch)
import           Pos.Modern.DB.Types      (DB)
import           Pos.Types                (HeaderHash, TxIn (..), TxOut, genesisHash)
=======
import           Pos.Binary.Class        (Bi, encodeStrict)
import           Pos.Modern.DB.Class     (MonadDB, getUtxoDB)
import           Pos.Modern.DB.Error     (DBError (..))
import           Pos.Modern.DB.Functions (rocksDelete, rocksGetBi, rocksPutBi,
                                          rocksWriteBatch)
import           Pos.Modern.DB.Types     (DB)
import           Pos.Types               (Address, HeaderHash, TxIn (..), TxOut, Utxo,
                                          genesisHash)
>>>>>>> 2925ef7b

data BatchOp ssc = DelTxIn TxIn | AddTxOut TxIn TxOut | PutTip (HeaderHash ssc)

-- | Get current TIP from Utxo DB.
getTip :: (MonadThrow m, MonadDB ssc m) => m (HeaderHash ssc)
getTip = maybe (throwM $ DBMalformed "no tip in Utxo DB") pure =<< getTipMaybe

putTxOut :: MonadDB ssc m => TxIn -> TxOut -> m ()
putTxOut = putBi . utxoKey

deleteTxOut :: MonadDB ssc m => TxIn -> m ()
deleteTxOut = delete . utxoKey

getTxOut :: MonadDB ssc m => TxIn -> m (Maybe TxOut)
getTxOut = getBi . utxoKey

getTxOutFromDB :: MonadIO m => TxIn -> DB ssc -> m (Maybe TxOut)
getTxOutFromDB txIn = rocksGetBi (utxoKey txIn)

writeBatchToUtxo :: MonadDB ssc m => [BatchOp ssc] -> m ()
writeBatchToUtxo batch = rocksWriteBatch (map toRocksOp batch) =<< getUtxoDB

prepareUtxoDB :: MonadDB ssc m => m ()
prepareUtxoDB = maybe putGenesisTip (const pass) =<< getTipMaybe
  where
    putGenesisTip = putTip genesisHash

-- | Put new TIP to Utxo DB.
putTip :: MonadDB ssc m => HeaderHash ssc -> m ()
putTip h = getUtxoDB >>= rocksPutBi tipKey h

<<<<<<< HEAD
iterateByUtxo :: forall ssc m . (MonadDB ssc m, MonadMask m) => ((TxIn, TxOut) -> m ()) -> m ()
iterateByUtxo callback = getUtxoDB >>= flip iterateByAllEntries callback

withUtxoIterator :: (MonadDB ssc m, MonadMask m)
                 => DBIterator m a -> m a
withUtxoIterator iter = withIterator iter =<< getUtxoDB

mapUtxoIterator :: forall u v m ssc a . (MonadDB ssc m, MonadMask m)
                 => DBMapIterator (u->v) m a -> (u->v) -> m a
mapUtxoIterator iter f = mapIterator @u @v iter f =<< getUtxoDB
=======

-- | Get small sub-utxo containing only outputs of given address
getFilteredUtxo :: MonadDB ssc m => Address -> m Utxo
getFilteredUtxo = undefined
>>>>>>> 2925ef7b

----------------------------------------------------------------------------
-- Helpers
----------------------------------------------------------------------------

getBi
    :: (MonadDB ssc m, Bi v)
    => ByteString -> m (Maybe v)
getBi k = rocksGetBi k =<< getUtxoDB

putBi
    :: (MonadDB ssc m, Bi v)
    => ByteString -> v -> m ()
putBi k v = rocksPutBi k v =<< getUtxoDB

delete :: (MonadDB ssc m) => ByteString -> m ()
delete k = rocksDelete k =<< getUtxoDB

toRocksOp :: BatchOp ssc -> Rocks.BatchOp
toRocksOp (AddTxOut txIn txOut) = Rocks.Put (utxoKey txIn) (encodeStrict txOut)
toRocksOp (DelTxIn txIn)        = Rocks.Del $ utxoKey txIn
toRocksOp (PutTip h)            = Rocks.Put tipKey (encodeStrict h)

tipKey :: ByteString
tipKey = "tip"

utxoKey :: TxIn -> ByteString
utxoKey = (<>) "t" . encodeStrict

getTipMaybe :: (MonadDB ssc m) => m (Maybe (HeaderHash ssc))
getTipMaybe = getUtxoDB >>= rocksGetBi tipKey<|MERGE_RESOLUTION|>--- conflicted
+++ resolved
@@ -11,19 +11,15 @@
        , writeBatchToUtxo
        , getTxOutFromDB
        , prepareUtxoDB
-<<<<<<< HEAD
        , iterateByUtxo
        , withUtxoIterator
        , mapUtxoIterator
-=======
        , getFilteredUtxo
->>>>>>> 2925ef7b
        ) where
 
 import qualified Database.RocksDB         as Rocks
 import           Universum
 
-<<<<<<< HEAD
 import           Pos.Binary.Class         (Bi, encodeStrict)
 import           Pos.Modern.DB.Class      (MonadDB, getUtxoDB)
 import           Pos.Modern.DB.DBIterator (DBIterator, DBMapIterator, mapIterator,
@@ -32,17 +28,8 @@
 import           Pos.Modern.DB.Functions  (iterateByAllEntries, rocksDelete, rocksGetBi,
                                            rocksPutBi, rocksWriteBatch)
 import           Pos.Modern.DB.Types      (DB)
-import           Pos.Types                (HeaderHash, TxIn (..), TxOut, genesisHash)
-=======
-import           Pos.Binary.Class        (Bi, encodeStrict)
-import           Pos.Modern.DB.Class     (MonadDB, getUtxoDB)
-import           Pos.Modern.DB.Error     (DBError (..))
-import           Pos.Modern.DB.Functions (rocksDelete, rocksGetBi, rocksPutBi,
-                                          rocksWriteBatch)
-import           Pos.Modern.DB.Types     (DB)
-import           Pos.Types               (Address, HeaderHash, TxIn (..), TxOut, Utxo,
-                                          genesisHash)
->>>>>>> 2925ef7b
+import           Pos.Types                (Address, HeaderHash, TxIn (..), TxOut, Utxo,
+                                           genesisHash)
 
 data BatchOp ssc = DelTxIn TxIn | AddTxOut TxIn TxOut | PutTip (HeaderHash ssc)
 
@@ -74,7 +61,6 @@
 putTip :: MonadDB ssc m => HeaderHash ssc -> m ()
 putTip h = getUtxoDB >>= rocksPutBi tipKey h
 
-<<<<<<< HEAD
 iterateByUtxo :: forall ssc m . (MonadDB ssc m, MonadMask m) => ((TxIn, TxOut) -> m ()) -> m ()
 iterateByUtxo callback = getUtxoDB >>= flip iterateByAllEntries callback
 
@@ -85,12 +71,10 @@
 mapUtxoIterator :: forall u v m ssc a . (MonadDB ssc m, MonadMask m)
                  => DBMapIterator (u->v) m a -> (u->v) -> m a
 mapUtxoIterator iter f = mapIterator @u @v iter f =<< getUtxoDB
-=======
 
 -- | Get small sub-utxo containing only outputs of given address
 getFilteredUtxo :: MonadDB ssc m => Address -> m Utxo
 getFilteredUtxo = undefined
->>>>>>> 2925ef7b
 
 ----------------------------------------------------------------------------
 -- Helpers
