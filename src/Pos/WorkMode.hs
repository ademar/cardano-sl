--- conflicted
+++ resolved
@@ -60,14 +60,12 @@
 import qualified Pos.Modern.DB.Class           as Modern
 import qualified Pos.Modern.DB.Holder          as Modern
 import           Pos.Modern.Ssc.Holder         (SscHolder (..))
-import qualified Pos.Modern.Ssc.Holder         as Modern
 import           Pos.Modern.Txp.Class          (MonadTxpLD (..))
 import           Pos.Modern.Txp.Holder         (TxpLDHolder)
 import           Pos.Slotting                  (MonadSlots (..))
 import           Pos.Ssc.Class.Helpers         (SscHelpersClass (..))
 import           Pos.Ssc.Class.LocalData       (MonadSscLD (..), SscLocalDataClass)
-import           Pos.Ssc.Class.Storage         (MonadSscGS, SscStorageClassM,
-                                                SscStorageMode)
+import           Pos.Ssc.Class.Storage         (MonadSscGS, SscStorageMode)
 import           Pos.Ssc.LocalData             (SscLDImpl)
 import           Pos.State                     (DBHolder, MonadDB (..))
 import           Pos.Statistics.MonadStats     (MonadStats, NoStatsT, StatsT)
@@ -88,12 +86,8 @@
       , Modern.MonadDB ssc m
       , MonadTxpLD ssc m
       , MonadUtxo m
-<<<<<<< HEAD
       , MonadSscGS ssc m
      -- , SscStorageClassM ssc m
-#endif
-=======
->>>>>>> e3a8bd01
       , MonadTxLD m
       , SscStorageMode ssc
       , SscLocalDataClass ssc
@@ -197,27 +191,13 @@
 
 -- | RawRealMode is a basis for `WorkMode`s used to really run system.
 type RawRealMode ssc = KademliaDHT (
-<<<<<<< HEAD
-#ifdef WITH_ROCKS
                            TxpLDHolder ssc (
                                SscHolder ssc (
-#endif
-=======
-                               TxpLDHolder ssc (
->>>>>>> e3a8bd01
                                    TxLDImpl (
                                        SscLDImpl ssc (
                                            ContextHolder ssc (
                                                Modern.DBHolder ssc (
-<<<<<<< HEAD
-#endif
-                                                   DBHolder ssc (Dialog DHTPacking (Transfer (MSockSt ssc)))))))
-#ifdef WITH_ROCKS
-                                   )))
-#endif
-=======
-                                                   DBHolder ssc (Dialog DHTPacking (Transfer (MSockSt ssc)))))))))
->>>>>>> e3a8bd01
+                                                   DBHolder ssc (Dialog DHTPacking (Transfer (MSockSt ssc))))))))))
 
 -- | ProductionMode is an instance of WorkMode which is used
 -- (unsurprisingly) in production.
