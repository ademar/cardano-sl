<<<<<<< HEAD
{-# LANGUAGE AllowAmbiguousTypes   #-}
{-# LANGUAGE MultiParamTypeClasses #-}
=======
>>>>>>> 060af67c

-- | High level workers.

module Pos.Worker
       ( runWorkers
       , statsWorkers
       ) where

import           Control.TimeWarp.Logging (logDebug, logInfo, logNotice)
import           Control.TimeWarp.Timed   (fork_)
import           Data.Tagged              (untag)
import           Formatting               (build, sformat, (%))
import           Universum

import           Pos.Slotting             (onNewSlot)
import           Pos.Ssc.Class.Workers    (SscWorkersClass, sscOnNewSlot, sscWorkers)
import           Pos.State                (processNewSlot)
import           Pos.Types                (SlotId, slotIdF)
import           Pos.Util                 (logWarningWaitLinear)
import           Pos.Util.JsonLog         (jlCreatedBlock, jlLog)
import           Pos.Worker.Block         (blkOnNewSlot, blkWorkers)
import           Pos.Worker.Stats         (statsWorkers)
import           Pos.Worker.Tx            (txWorkers)
import           Pos.WorkMode             (WorkMode)

-- | Run all necessary workers in separate threads. This call doesn't
-- block.
runWorkers :: (SscWorkersClass ssc,  WorkMode ssc m) => m ()
runWorkers = mapM_ fork_ $ concat
    [ [onNewSlotWorker]
    , blkWorkers
    , untag sscWorkers
    , txWorkers
    ]

onNewSlotWorker :: (SscWorkersClass ssc, WorkMode ssc m) => m ()
onNewSlotWorker = onNewSlot True onNewSlotWorkerImpl

onNewSlotWorkerImpl :: (SscWorkersClass ssc, WorkMode ssc m)
                    => SlotId -> m ()
onNewSlotWorkerImpl slotId = do
    logNotice $ sformat ("New slot has just started: "%slotIdF) slotId
    -- A note about order: currently only one thing is important, that
    -- `processNewSlot` is executed before everything else
    mGenBlock <- processNewSlot slotId
    forM_ mGenBlock $ \createdBlk -> do
      logInfo $ sformat ("Created genesis block:\n" %build) createdBlk
      jlLog $ jlCreatedBlock (Left createdBlk)
    logDebug "Finished `processNewSlot`"

    fork_ $ do
        logWarningWaitLinear 8 "mpcOnNewSlot" $ untag sscOnNewSlot slotId
        logDebug "Finished `mpcOnNewSlot`"
    blkOnNewSlot slotId
    logDebug "Finished `blkOnNewSlot`"<|MERGE_RESOLUTION|>--- conflicted
+++ resolved
@@ -1,9 +1,3 @@
-<<<<<<< HEAD
-{-# LANGUAGE AllowAmbiguousTypes   #-}
-{-# LANGUAGE MultiParamTypeClasses #-}
-=======
->>>>>>> 060af67c
-
 -- | High level workers.
 
 module Pos.Worker
