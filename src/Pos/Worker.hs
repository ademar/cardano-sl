-- | High level workers.

module Pos.Worker
       ( runWorkers
       , statsWorkers
       ) where

import           Control.TimeWarp.Timed (ms)
import           Data.Tagged            (untag)
import           Formatting             (sformat, (%))
import           Mockable               (fork)
import           Node                   (SendActions)
import           System.Wlog            (logInfo, logNotice)
import           Universum

import           Pos.Block.Worker       (blkWorkers)
import           Pos.Communication      (BiP, SysStartResponse (..))
import           Pos.Constants          (slotDuration, sysTimeBroadcastSlots)
import           Pos.Context            (NodeContext (..), getNodeContext)
<<<<<<< HEAD
import           Pos.NewDHT.Model       (sendToNeighbors)
=======
import           Pos.DHT.Model          (sendToNetwork)
import           Pos.Lrc.Worker         (lrcOnNewSlotWorker)
>>>>>>> 7c77d063
import           Pos.Security.Workers   (SecurityWorkersClass, securityWorkers)
import           Pos.Slotting           (onNewSlot')
import           Pos.Ssc.Class.Workers  (SscWorkersClass, sscWorkers)
import           Pos.Types              (SlotId, flattenSlotId, slotIdF)
<<<<<<< HEAD
import           Pos.Util               (waitRandomInterval')
=======
import           Pos.Update             (usWorkers)
import           Pos.Util               (waitRandomInterval)
>>>>>>> 7c77d063
import           Pos.Worker.Stats       (statsWorkers)
import           Pos.WorkMode           (NewWorkMode)

-- | Run all necessary workers in separate threads. This call doesn't
-- block.
--
-- A note about order: currently all onNewSlot updates can be run
-- in parallel and we try to maintain this rule. If at some point
-- order becomes important, update this comment! I don't think you
-- will read it, but who knows…
--runWorkers :: (SscWorkersClass ssc, NewWorkMode ssc m) => m ()
runWorkers :: (SscWorkersClass ssc, SecurityWorkersClass ssc, NewWorkMode ssc m) => SendActions BiP m -> m ()
runWorkers sendActions = mapM_ fork $ map ($ sendActions) $ concat
    [ [ onNewSlot' True . onNewSlotWorkerImpl ]
    , blkWorkers
    , untag sscWorkers
    , untag securityWorkers
    , [lrcOnNewSlotWorker]
    , usWorkers
    ]

onNewSlotWorkerImpl :: NewWorkMode ssc m => SendActions BiP m -> SlotId -> m ()
onNewSlotWorkerImpl sendActions slotId = do
    logNotice $ sformat ("New slot has just started: "%slotIdF) slotId
    when (flattenSlotId slotId <= sysTimeBroadcastSlots) $
      whenM (ncTimeLord <$> getNodeContext) $ void $ fork $ do
        let send = ncSystemStart <$> getNodeContext
                    >>= \sysStart -> do
                        logInfo "Broadcasting system start"
                        sendToNeighbors sendActions $ SysStartResponse sysStart
        send
        waitRandomInterval' (ms 500) (slotDuration `div` 2)
        send<|MERGE_RESOLUTION|>--- conflicted
+++ resolved
@@ -17,22 +17,14 @@
 import           Pos.Communication      (BiP, SysStartResponse (..))
 import           Pos.Constants          (slotDuration, sysTimeBroadcastSlots)
 import           Pos.Context            (NodeContext (..), getNodeContext)
-<<<<<<< HEAD
+import           Pos.Lrc.Worker         (lrcOnNewSlotWorker)
 import           Pos.NewDHT.Model       (sendToNeighbors)
-=======
-import           Pos.DHT.Model          (sendToNetwork)
-import           Pos.Lrc.Worker         (lrcOnNewSlotWorker)
->>>>>>> 7c77d063
 import           Pos.Security.Workers   (SecurityWorkersClass, securityWorkers)
 import           Pos.Slotting           (onNewSlot')
 import           Pos.Ssc.Class.Workers  (SscWorkersClass, sscWorkers)
 import           Pos.Types              (SlotId, flattenSlotId, slotIdF)
-<<<<<<< HEAD
+import           Pos.Update             (usWorkers)
 import           Pos.Util               (waitRandomInterval')
-=======
-import           Pos.Update             (usWorkers)
-import           Pos.Util               (waitRandomInterval)
->>>>>>> 7c77d063
 import           Pos.Worker.Stats       (statsWorkers)
 import           Pos.WorkMode           (NewWorkMode)
 
