--- conflicted
+++ resolved
@@ -38,17 +38,11 @@
 import           Pos.Genesis            (StakeDistribution (..), genesisAddresses,
                                          genesisSecretKeys, genesisUtxo)
 import           Pos.Launcher           (BaseParams (..), LoggingParams (..),
-<<<<<<< HEAD
                                          NodeParams (..), addDevListeners,
                                          bracketDHTInstance, runNode, runRealMode,
                                          runTimeSlaveReal, submitTxRaw)
+import           Pos.Slotting           (getCurrentSlot, getSlotStart)
 import           Pos.Ssc.Class          (SscConstraint)
-=======
-                                         NodeParams (..), RealModeSscConstraint,
-                                         addDevListeners, bracketDHTInstance, runNode,
-                                         runRealMode, runTimeSlaveReal, submitTxRaw)
-import           Pos.Slotting           (getCurrentSlot, getSlotStart)
->>>>>>> 5ba0e28f
 import           Pos.Ssc.GodTossing     (SscGodTossing)
 import           Pos.Ssc.NistBeacon     (SscNistBeacon)
 import           Pos.Ssc.SscAlgo        (SscAlgo (..))
@@ -266,7 +260,7 @@
                                      <*> readIORef verifyTimes)
   where foo ls id (sent, verified) = (id, sent, verified) : ls
 
-checkTxsInLastBlock :: forall ssc . RealModeSscConstraint ssc
+checkTxsInLastBlock :: forall ssc . SscConstraint ssc
                     => TxTimestamps -> ProductionMode ssc ()
 checkTxsInLastBlock txts@TxTimestamps {..} = do
     mBlock <- getBlockByDepth k
@@ -291,7 +285,7 @@
                     liftIO $ registerVerifiedTx txts id $ fromIntegral slStart
                 liftIO $ writeIORef lastSlot curSlot
 
-checkWorker :: forall ssc . RealModeSscConstraint ssc
+checkWorker :: forall ssc . SscConstraint ssc
             => TxTimestamps -> ProductionMode ssc ()
 checkWorker txts = repeatForever slotDuration onError $
                    checkTxsInLastBlock txts
