--- conflicted
+++ resolved
@@ -152,11 +152,7 @@
     uncurry3 f (a, b, c) = f a b c
     witnesses = taWitness
     txHash = hash taTx
-<<<<<<< HEAD
-=======
-    distrHash = hash distrs
-    txSigData = TxSigData txHash distrHash
->>>>>>> 74a40fb7
+    txSigData = TxSigData txHash
 
     allInputsDifferent :: Bool
     allInputsDifferent = allDistinct (toList (map fst resolvedInputs))
@@ -167,27 +163,11 @@
         -> (TxIn, TxOutAux) -- ^ Input and corresponding output data
         -> TxInWitness
         -> m ()
-<<<<<<< HEAD
-    inputPredicates i (txIn@TxIn{..}, toa@(TxOutAux txOut@TxOut{..})) witness = do
-        unless (checkSpendingData txOutAddress witness) $ throwError $
-            ToilWitnessDoesntMatch i txIn txOut witness
-        -- N.B. @neongreen promised to improve it
-        case validateTxIn toa witness of
-              Right _ -> pass
-              Left err -> throwError $ ToilInvalidInput i $ sformat
-                  ("input #"%int%" isn't validated by its witness:\n"%
-                   "  reason: "%stext%"\n"%
-                   "  input: "%build%"\n"%
-                   "  output spent by this input: "%build%"\n"%
-                   "  witness: "%build)
-                  i err txIn txOut witness
-=======
-    checkInput i (txIn@TxIn{..}, toa@(TxOutAux txOut@TxOut{..} _)) witness = do
+    checkInput i (txIn@TxIn{..}, toa@(TxOutAux txOut@TxOut{..})) witness = do
         unless (checkSpendingData txOutAddress witness) $
             throwError $ ToilWitnessDoesntMatch i txIn txOut witness
         whenLeft (checkWitness toa witness) $ \err ->
             throwError $ ToilInvalidWitness i witness err
->>>>>>> 74a40fb7
 
     checkSpendingData addr wit = case wit of
         PkWitness{..}            -> checkPubKeyAddress twKey addr
@@ -198,41 +178,6 @@
             _                 -> False
 
     -- the first argument here includes local context, can be used for scripts
-<<<<<<< HEAD
-    validateTxIn :: TxOutAux -> TxInWitness -> Either Text ()
-    validateTxIn _txOutAux wit =
-        let txSigData = TxSigData
-                { txSigTxHash      = txHash
-                }
-        in
-        case wit of
-            PkWitness{..}
-                | checkSig SignTx twKey txSigData twSig ->
-                      Right ()
-                | otherwise ->
-                      Left "signature check failed"
-
-            ScriptWitness{..}
-                | scrVersion twValidator /= scrVersion twRedeemer ->
-                      Left "validator and redeemer have different versions"
-                | not (isKnownScriptVersion (scrVersion twValidator)) ->
-                      when vtcVerifyAllIsKnown $
-                      Left ("unknown script version " <> show (scrVersion twValidator))
-                | otherwise ->
-                      first toText (txScriptCheck txSigData twValidator twRedeemer)
-
-            RedeemWitness{..}
-                | redeemCheckSig twRedeemKey txSigData twRedeemSig ->
-                      Right ()
-                | otherwise ->
-                      Left "signature check failed"
-
-            UnknownWitnessType t _
-                | vtcVerifyAllIsKnown ->
-                      Left ("unknown witness type: " <> show t)
-                | otherwise ->
-                      Right ()
-=======
     checkWitness :: TxOutAux -> TxInWitness -> Either WitnessVerFailure ()
     checkWitness _txOutAux witness = case witness of
         PkWitness{..} ->
@@ -253,7 +198,6 @@
         UnknownWitnessType t _ ->
             when vtcVerifyAllIsKnown $
                 throwError $ WitnessUnknownType t
->>>>>>> 74a40fb7
 
 verifyAttributesAreKnown
     :: (MonadError ToilVerFailure m)
