--- conflicted
+++ resolved
@@ -17,7 +17,6 @@
 -- | Tests whether or not some instances (JSON, Bi, etc) roundtrips.
 spec :: Spec
 spec = describe "Marshalling & Unmarshalling" $ do
-<<<<<<< HEAD
     prop "Aeson BackupPhrase roundtrips" (aesonRoundtrip @BackupPhrase Proxy)
     prop "Aeson AssuranceLevel roundtrips" (aesonRoundtrip @AssuranceLevel Proxy)
     prop "Aeson Payment roundtrips" (aesonRoundtrip @Payment Proxy)
@@ -26,6 +25,7 @@
     prop "Aeson Coin roundtrips" (aesonRoundtrip @Core.Coin Proxy)
     prop "Aeson TransactionGroupingPolicy roundtrips" (aesonRoundtrip @TransactionGroupingPolicy Proxy)
     prop "Aeson TransactionType roundtrips" (aesonRoundtrip @TransactionType Proxy)
+    prop "Aeson TransactionDirection roundtrips" (aesonRoundtrip @TransactionDirection Proxy)
     prop "Aeson Transaction roundtrips" (aesonRoundtrip @Transaction Proxy)
     prop "Aeson WalletError roundtrips" (aesonRoundtrip @WalletError Proxy)
     prop "Aeson SlotDuration roundtrips" (aesonRoundtrip @SlotDuration Proxy)
@@ -34,19 +34,6 @@
     prop "Aeson SyncProgress roundtrips" (aesonRoundtrip @SyncProgress Proxy)
     prop "Aeson NodeInfo roundtrips" (aesonRoundtrip @NodeInfo Proxy)
     prop "Aeson NodeSettings roundtrips" (aesonRoundtrip @NodeSettings Proxy)
-=======
-  prop "Aeson BackupPhrase roundtrips" (aesonRoundtrip @BackupPhrase Proxy)
-  prop "Aeson AssuranceLevel roundtrips" (aesonRoundtrip @AssuranceLevel Proxy)
-  prop "Aeson Payment roundtrips" (aesonRoundtrip @Payment Proxy)
-  prop "Aeson PaymentDistribution roundtrips" (aesonRoundtrip @PaymentDistribution Proxy)
-  prop "Aeson NewWallet roundtrips" (aesonRoundtrip @NewWallet Proxy)
-  prop "Aeson Coin roundtrips" (aesonRoundtrip @Core.Coin Proxy)
-  prop "Aeson TransactionGroupingPolicy roundtrips" (aesonRoundtrip @TransactionGroupingPolicy Proxy)
-  prop "Aeson TransactionType roundtrips" (aesonRoundtrip @TransactionType Proxy)
-  prop "Aeson TransactionDirection roundtrips" (aesonRoundtrip @TransactionDirection Proxy)
-  prop "Aeson Transaction roundtrips" (aesonRoundtrip @Transaction Proxy)
-  prop "Aeson WalletError roundtrips" (aesonRoundtrip @WalletError Proxy)
->>>>>>> 9e835de2
 
 aesonRoundtrip :: (Arbitrary a, ToJSON a, FromJSON a, Eq a, Show a) => proxy a -> Property
 aesonRoundtrip (_ :: proxy a) = forAll arbitrary $ \(s :: a) -> do
