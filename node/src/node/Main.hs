{-# LANGUAGE AllowAmbiguousTypes #-}
{-# LANGUAGE CPP                 #-}
{-# LANGUAGE DataKinds           #-}
{-# LANGUAGE RankNTypes          #-}
{-# LANGUAGE TypeOperators       #-}

module Main
       ( main
       ) where

import           Universum

import           Data.Maybe          (fromJust)
import           Formatting          (build, sformat, shown, (%))
import           Mockable            (Production, currentTime, runProduction)

import           Pos.Binary          ()
import           Pos.Client.CLI      (CommonNodeArgs (..), NodeArgs (..),
                                      SimpleNodeArgs (..))
import qualified Pos.Client.CLI      as CLI
import           Pos.Communication   (OutSpecs, WorkerSpec)
<<<<<<< HEAD
import           Pos.Core            (HasCoreConstants, Timestamp (..), giveStaticConsts)
import           Pos.Launcher        (NodeParams (..), applyConfigInfo, runNodeReal)
=======
import           Pos.Core            (GenesisData (..), Timestamp (..), genesisData,
                                      getSharedSeed)
import           Pos.Launcher        (HasConfigurations, NodeParams (..), runNodeReal,
                                      withConfigurations)
>>>>>>> e74686f7
import           Pos.Ssc.Class       (SscConstraint, SscParams)
import           Pos.Ssc.GodTossing  (SscGodTossing)
import           Pos.Ssc.NistBeacon  (SscNistBeacon)
import           Pos.Ssc.SscAlgo     (SscAlgo (..))
import           Pos.Update          (updateTriggerWorker)
import           Pos.Util.UserSecret (usVss)
import           Pos.WorkMode        (RealMode)

actionWithoutWallet
    :: forall ssc.
       ( SscConstraint ssc
       , HasConfigurations
       )
    => SscParams ssc
    -> NodeParams
    -> Production ()
actionWithoutWallet sscParams nodeParams =
    runNodeReal @ssc nodeParams sscParams plugins
  where
    plugins :: ([WorkerSpec (RealMode ssc)], OutSpecs)
    plugins = updateTriggerWorker

<<<<<<< HEAD
action :: SimpleNodeArgs -> Production ()
action (SimpleNodeArgs (cArgs@CommonNodeArgs {..}) (nArgs@NodeArgs {..})) = do
    liftIO $ applyConfigInfo configInfo
    giveStaticConsts $ do
        systemStart <- CLI.getNodeSystemStart $ CLI.sysStart commonArgs
        logInfo $ sformat ("System start time is " % shown) systemStart
        t <- currentTime
        logInfo $ sformat ("Current time is " % shown) (Timestamp t)
        currentParams <- CLI.getNodeParams cArgs nArgs systemStart
        putText $ "Running using " <> show sscAlgo
        putText "Wallet is disabled, because software is built w/o it"
        logInfo $ sformat ("Using configs and genesis:\n"%build) configInfo
=======
action
    :: ( HasConfigurations )
    => SimpleNodeArgs
    -> Production ()
action (SimpleNodeArgs (cArgs@CommonNodeArgs {..}) (nArgs@NodeArgs {..})) = do
    whenJust cnaDumpGenesisDataPath $ CLI.dumpGenesisData
    putStrLn $ getSharedSeed $ gdFtsSeed genesisData
    putText $ sformat ("System start time is " % shown) $ gdStartTime genesisData
    t <- currentTime
    putText $ sformat ("Current time is " % shown) (Timestamp t)
    currentParams <- CLI.getNodeParams cArgs nArgs
    putText $ "Running using " <> show sscAlgo
    putText "Wallet is disabled, because software is built w/o it"
    putText $ sformat ("Using configs and genesis:\n"%shown) (CLI.configurationOptions (CLI.commonArgs cArgs))
>>>>>>> e74686f7

        let vssSK = fromJust $ npUserSecret currentParams ^. usVss
        let gtParams = CLI.gtSscParams cArgs vssSK (npBehaviorConfig currentParams)

        case sscAlgo of
            NistBeaconAlgo ->
                actionWithoutWallet @SscNistBeacon () currentParams
            GodTossingAlgo ->
                actionWithoutWallet @SscGodTossing gtParams currentParams

main :: IO ()
main = do
    args@(CLI.SimpleNodeArgs commonNodeArgs _) <- CLI.getSimpleNodeOptions
    CLI.printFlags
    let conf = CLI.configurationOptions (CLI.commonArgs commonNodeArgs)
    runProduction $ withConfigurations conf (action args)<|MERGE_RESOLUTION|>--- conflicted
+++ resolved
@@ -11,7 +11,7 @@
 import           Universum
 
 import           Data.Maybe          (fromJust)
-import           Formatting          (build, sformat, shown, (%))
+import           Formatting          (sformat, shown, (%))
 import           Mockable            (Production, currentTime, runProduction)
 
 import           Pos.Binary          ()
@@ -19,15 +19,10 @@
                                       SimpleNodeArgs (..))
 import qualified Pos.Client.CLI      as CLI
 import           Pos.Communication   (OutSpecs, WorkerSpec)
-<<<<<<< HEAD
-import           Pos.Core            (HasCoreConstants, Timestamp (..), giveStaticConsts)
-import           Pos.Launcher        (NodeParams (..), applyConfigInfo, runNodeReal)
-=======
 import           Pos.Core            (GenesisData (..), Timestamp (..), genesisData,
                                       getSharedSeed)
 import           Pos.Launcher        (HasConfigurations, NodeParams (..), runNodeReal,
                                       withConfigurations)
->>>>>>> e74686f7
 import           Pos.Ssc.Class       (SscConstraint, SscParams)
 import           Pos.Ssc.GodTossing  (SscGodTossing)
 import           Pos.Ssc.NistBeacon  (SscNistBeacon)
@@ -50,20 +45,6 @@
     plugins :: ([WorkerSpec (RealMode ssc)], OutSpecs)
     plugins = updateTriggerWorker
 
-<<<<<<< HEAD
-action :: SimpleNodeArgs -> Production ()
-action (SimpleNodeArgs (cArgs@CommonNodeArgs {..}) (nArgs@NodeArgs {..})) = do
-    liftIO $ applyConfigInfo configInfo
-    giveStaticConsts $ do
-        systemStart <- CLI.getNodeSystemStart $ CLI.sysStart commonArgs
-        logInfo $ sformat ("System start time is " % shown) systemStart
-        t <- currentTime
-        logInfo $ sformat ("Current time is " % shown) (Timestamp t)
-        currentParams <- CLI.getNodeParams cArgs nArgs systemStart
-        putText $ "Running using " <> show sscAlgo
-        putText "Wallet is disabled, because software is built w/o it"
-        logInfo $ sformat ("Using configs and genesis:\n"%build) configInfo
-=======
 action
     :: ( HasConfigurations )
     => SimpleNodeArgs
@@ -78,16 +59,15 @@
     putText $ "Running using " <> show sscAlgo
     putText "Wallet is disabled, because software is built w/o it"
     putText $ sformat ("Using configs and genesis:\n"%shown) (CLI.configurationOptions (CLI.commonArgs cArgs))
->>>>>>> e74686f7
 
-        let vssSK = fromJust $ npUserSecret currentParams ^. usVss
-        let gtParams = CLI.gtSscParams cArgs vssSK (npBehaviorConfig currentParams)
+    let vssSK = fromJust $ npUserSecret currentParams ^. usVss
+    let gtParams = CLI.gtSscParams cArgs vssSK (npBehaviorConfig currentParams)
 
-        case sscAlgo of
-            NistBeaconAlgo ->
-                actionWithoutWallet @SscNistBeacon () currentParams
-            GodTossingAlgo ->
-                actionWithoutWallet @SscGodTossing gtParams currentParams
+    case sscAlgo of
+        NistBeaconAlgo ->
+            actionWithoutWallet @SscNistBeacon () currentParams
+        GodTossingAlgo ->
+            actionWithoutWallet @SscGodTossing gtParams currentParams
 
 main :: IO ()
 main = do
