{-# LANGUAGE TypeFamilies #-}

-- | Wallets, accounts and addresses management logic

module Pos.Wallet.Web.Methods.Logic
       ( MonadWalletLogic
       , MonadWalletLogicRead

       , getWallet
       , getWallets
       , getAccount
       , getAccounts

       , createWalletSafe
       , newAccount
       , newAccountIncludeUnready
       , newAddress
       , newAddress_
       , markWalletReady

       , deleteWallet
       , deleteAccount

       , updateWallet
       , updateAccount
       , changeWalletPassphrase
       ) where

import           Universum

<<<<<<< HEAD
import           Crypto.Random (MonadRandom)
import qualified Data.HashMap.Strict as HM
import qualified Data.Set as S
import           Data.Time.Clock.POSIX (getPOSIXTime)
import           Formatting (build, sformat, (%))
import           Servant.API.ContentTypes (NoContent (..))
import           System.Wlog (WithLogger)

import           Pos.Client.KeyStorage (MonadKeys (..), MonadKeysRead, addSecretKey,
                                        deleteSecretKeyBy)
import           Pos.Core (Address, Coin, mkCoin, sumCoins, unsafeIntegerToCoin)
import           Pos.Core.Configuration (HasConfiguration)
import           Pos.Crypto (PassPhrase, changeEncPassphrase, checkPassMatches, emptyPassphrase)
import           Pos.DB.Class (MonadDBRead)
import           Pos.Slotting (MonadSlots)
import           Pos.Txp (MonadTxpMem, applyUtxoModToAddrCoinMap)
import           Pos.Util (maybeThrow)
import qualified Pos.Util.Modifier as MM
import           Pos.Util.Servant (encodeCType)
import           Pos.Wallet.Aeson ()
import           Pos.Wallet.WalletMode (MonadBalances (..), WalletMempoolExt)
import           Pos.Wallet.Web.Account (AddrGenSeed, genUniqueAccountId, genUniqueAddress,
                                         getSKById)
import           Pos.Wallet.Web.ClientTypes (AccountId (..), CAccount (..), CAccountInit (..),
                                             CAccountMeta (..), CAddress (..), CCoin, CId,
                                             CWAddressMeta (..), CWallet (..), CWalletMeta (..),
                                             Wal, addrMetaToAccount, encToCId, mkCCoin)
import           Pos.Wallet.Web.Error (WalletError (..))
import           Pos.Wallet.Web.Methods.Misc (MonadConvertToAddr, convertCIdTOAddr)
import           Pos.Wallet.Web.State (AddressLookupMode (Existing),
                                       CustomAddressType (ChangeAddr, UsedAddr), MonadWalletDB,
                                       MonadWalletDBRead, WalBalancesAndUtxo, addWAddress,
                                       createAccount, createWallet, doesAccountExist, getAccountIds,
                                       getWalletAddresses, getWalletBalancesAndUtxo,
                                       getWalletMetaIncludeUnready, getWalletPassLU,
                                       isCustomAddress, removeAccount, removeHistoryCache,
                                       removeTxMetas, removeWallet, setAccountMeta, setWalletMeta,
                                       setWalletPassLU, setWalletReady)
import           Pos.Wallet.Web.Tracking (BlockLockMode, CAccModifier (..), CachedCAccModifier,
                                          fixCachedAccModifierFor, fixingCachedAccModifier,
                                          sortedInsertions)
import           Pos.Wallet.Web.Util (decodeCTypeOrFail, getAccountAddrsOrThrow,
                                      getAccountMetaOrThrow, getWalletAccountIds)

type MonadWalletLogicRead ctx m =
    ( MonadIO m
    , MonadThrow m
    , WithLogger m
    , MonadRandom m
    , MonadSlots ctx m
    , MonadDBRead m
    , MonadBalances m
    , MonadWalletDBRead ctx m
    , MonadKeysRead m
    , MonadTxpMem WalletMempoolExt ctx m  -- TODO: remove these two once 'fixingCachedAccModifier' becomes useless
    , MonadConvertToAddr ctx m
    , BlockLockMode ctx m
    , HasConfiguration
    )

type MonadWalletLogic ctx m =
    ( MonadWalletLogicRead ctx m
    , MonadWalletDB ctx m
    , MonadKeys m
    )
=======
import qualified Data.HashMap.Strict        as HM
import           Data.List                  (findIndex)
import qualified Data.Set                   as S
import           Data.Time.Clock.POSIX      (getPOSIXTime)
import           Formatting                 (build, sformat, (%))

import           Pos.Aeson.ClientTypes      ()
import           Pos.Aeson.WalletBackup     ()
import           Pos.Core                   (Address, Coin, mkCoin, sumCoins, unsafeIntegerToCoin)
import           Pos.Crypto                 (PassPhrase, changeEncPassphrase,
                                             checkPassMatches, emptyPassphrase)
import           Pos.Txp                    (applyUtxoModToAddrCoinMap)
import           Pos.Util                   (maybeThrow)
import qualified Pos.Util.Modifier          as MM
import           Pos.Util.Servant           (encodeCType)
import           Pos.Wallet.KeyStorage      (addSecretKey, deleteSecretKey,
                                             getSecretKeysPlain)
import           Pos.Wallet.Web.Account     (AddrGenSeed, genUniqueAccountId,
                                             genUniqueAddress, getAddrIdx, getSKById)
import           Pos.Wallet.Web.ClientTypes (AccountId (..), CAccount (..),
                                             CAccountInit (..), CAccountMeta (..),
                                             CAddress (..), CCoin, CId,
                                             CWAddressMeta (..), CWallet (..),
                                             CWalletMeta (..), Wal, addrMetaToAccount,
                                             encToCId, mkCCoin)
import           Pos.Wallet.Web.Error       (WalletError (..))
import           Pos.Wallet.Web.Mode        (MonadWalletWebMode, convertCIdTOAddr)
import           Pos.Wallet.Web.State       (AddressLookupMode (Existing), AddressInfo (..),
                                             CustomAddressType (ChangeAddr, UsedAddr),
                                             addWAddress, createAccount, createWallet,
                                             getAccountIds, doesAccountExist,
                                             getWalletAddresses,
                                             getWalletBalancesAndUtxo,
                                             getWalletMetaIncludeUnready, getWalletPassLU,
                                             isCustomAddress, removeAccount,
                                             removeHistoryCache, removeTxMetas,
                                             removeWallet, setAccountMeta, setWalletMeta,
                                             setWalletPassLU, setWalletReady)
import           Pos.Wallet.Web.State.Storage (WalBalancesAndUtxo)
import           Pos.Wallet.Web.Tracking     (CAccModifier (..), CachedCAccModifier,
                                              fixCachedAccModifierFor,
                                              fixingCachedAccModifier, sortedInsertions)
import           Pos.Wallet.Web.Util         (decodeCTypeOrFail, getAccountAddrsOrThrow,
                                              getWalletAccountIds, getAccountMetaOrThrow)

>>>>>>> 254e1bc7

----------------------------------------------------------------------------
-- Getters
----------------------------------------------------------------------------

sumCCoin :: MonadThrow m => [CCoin] -> m CCoin
sumCCoin ccoins = mkCCoin . unsafeIntegerToCoin . sumCoins <$> mapM decodeCTypeOrFail ccoins

getBalanceWithMod :: WalBalancesAndUtxo -> CachedCAccModifier -> Address -> Coin
getBalanceWithMod balancesAndUtxo accMod addr =
    fromMaybe (mkCoin 0) .
    HM.lookup addr $
    flip applyUtxoModToAddrCoinMap balancesAndUtxo (camUtxo accMod)

getWAddressBalanceWithMod
    :: MonadWalletLogicRead ctx m
    => WalBalancesAndUtxo
    -> CachedCAccModifier
    -> CWAddressMeta
    -> m Coin
getWAddressBalanceWithMod balancesAndUtxo accMod addr =
    getBalanceWithMod balancesAndUtxo accMod
        <$> convertCIdTOAddr (cwamId addr)

-- BE CAREFUL: this function has complexity O(number of used and change addresses)
getWAddress
    :: MonadWalletLogicRead ctx m
    => WalBalancesAndUtxo -> CachedCAccModifier -> CWAddressMeta -> m CAddress
getWAddress balancesAndUtxo cachedAccModifier cAddr = do
    let aId = cwamId cAddr
    balance <- getWAddressBalanceWithMod balancesAndUtxo cachedAccModifier cAddr

    let getFlag customType accessMod = do
            checkDB <- isCustomAddress customType (cwamId cAddr)
            let checkMempool = elem aId . map (fst . fst) . toList $
                               MM.insertions $ accessMod cachedAccModifier
            return (checkDB || checkMempool)
    isUsed   <- getFlag UsedAddr camUsed
    isChange <- getFlag ChangeAddr camChange
    return $ CAddress aId (encodeCType balance) isUsed isChange

getAccountMod
    :: MonadWalletLogicRead ctx m
    => WalBalancesAndUtxo
    -> CachedCAccModifier
    -> AccountId
    -> m CAccount
getAccountMod balAndUtxo accMod accId = do
    dbAddrs    <- map adiCWAddressMeta . sortOn adiSortingKey <$> getAccountAddrsOrThrow Existing accId
    let allAddrIds = gatherAddresses (camAddresses accMod) dbAddrs
    allAddrs <- mapM (getWAddress balAndUtxo accMod) allAddrIds
    balance <- mkCCoin . unsafeIntegerToCoin . sumCoins <$>
               mapM (decodeCTypeOrFail . cadAmount) allAddrs
    meta <- getAccountMetaOrThrow accId
    pure $ CAccount (encodeCType accId) meta allAddrs balance
  where
    gatherAddresses addrModifier dbAddrs = do
        let memAddrs = sortedInsertions addrModifier
            dbAddrsSet = S.fromList dbAddrs
            relatedMemAddrs = filter ((== accId) . addrMetaToAccount) memAddrs
            unknownMemAddrs = filter (`S.notMember` dbAddrsSet) relatedMemAddrs
        dbAddrs <> unknownMemAddrs

getAccount :: MonadWalletLogicRead ctx m => AccountId -> m CAccount
getAccount accId = do
    balAndUtxo <- getWalletBalancesAndUtxo
    fixingCachedAccModifier (getAccountMod balAndUtxo) accId

getAccountsIncludeUnready
    :: MonadWalletLogicRead ctx m
    => Bool -> Maybe (CId Wal) -> m [CAccount]
getAccountsIncludeUnready includeUnready mCAddr = do
    whenJust mCAddr $ \cAddr -> getWalletMetaIncludeUnready includeUnready cAddr `whenNothingM_` noWallet cAddr
    accIds <- maybe getAccountIds getWalletAccountIds mCAddr
    let groupedAccIds = fmap reverse $ HM.fromListWith mappend $
                        accIds <&> \acc -> (aiWId acc, [acc])
    balAndUtxo <- getWalletBalancesAndUtxo
    concatForM (HM.toList groupedAccIds) $ \(wid, walAccIds) ->
         fixCachedAccModifierFor wid $ \accMod ->
             mapM (getAccountMod balAndUtxo accMod) walAccIds
  where
    noWallet cAddr = throwM . RequestError $
        -- TODO No WALLET with id ...
        -- dunno whether I can fix and not break compatible w/ daedalus
        sformat ("No account with id "%build%" found") cAddr

getAccounts
    :: MonadWalletLogicRead ctx m
    => Maybe (CId Wal) -> m [CAccount]
getAccounts = getAccountsIncludeUnready False

getWalletIncludeUnready :: MonadWalletLogicRead ctx m => Bool -> CId Wal -> m CWallet
getWalletIncludeUnready includeUnready cAddr = do
    meta       <- getWalletMetaIncludeUnready includeUnready cAddr >>= maybeThrow noWallet
    accounts   <- getAccountsIncludeUnready includeUnready (Just cAddr)
    let accountsNum = length accounts
    balance    <- sumCCoin (map caAmount accounts)
    hasPass    <- isNothing . checkPassMatches emptyPassphrase <$> getSKById cAddr
    passLU     <- getWalletPassLU cAddr >>= maybeThrow noWallet
    pure $ CWallet cAddr meta accountsNum balance hasPass passLU
  where
    noWallet = RequestError $
        sformat ("No wallet with address "%build%" found") cAddr

getWallet :: MonadWalletLogicRead ctx m => CId Wal -> m CWallet
getWallet = getWalletIncludeUnready False

getWallets :: MonadWalletLogicRead ctx m => m [CWallet]
getWallets = getWalletAddresses >>= mapM getWallet

----------------------------------------------------------------------------
-- Creators
----------------------------------------------------------------------------

newAddress_
    :: MonadWalletLogic ctx m
    => AddrGenSeed
    -> PassPhrase
    -> AccountId
    -> m CWAddressMeta
newAddress_ addGenSeed passphrase accId = do
    -- check whether account exists
    parentExists <- doesAccountExist accId
    unless parentExists $ throwM noAccount

    cAccAddr <- genUniqueAddress addGenSeed passphrase accId
    addWAddress cAccAddr
    return cAccAddr
  where
    noAccount =
        RequestError $ sformat ("No account with id "%build%" found") accId

newAddress
    :: MonadWalletLogic ctx m
    => AddrGenSeed
    -> PassPhrase
    -> AccountId
    -> m CAddress
newAddress addGenSeed passphrase accId = do
    balAndUtxo <- getWalletBalancesAndUtxo
    cwAddrMeta <- newAddress_ addGenSeed passphrase accId
    fixCachedAccModifierFor accId $ \accMod -> do
        getWAddress balAndUtxo accMod cwAddrMeta

newAccountIncludeUnready
    :: MonadWalletLogic ctx m
    => Bool -> AddrGenSeed -> PassPhrase -> CAccountInit -> m CAccount
newAccountIncludeUnready includeUnready addGenSeed passphrase CAccountInit {..} = do
    balAndUtxo <- getWalletBalancesAndUtxo
    fixCachedAccModifierFor caInitWId $ \accMod -> do
        -- check wallet exists
        _ <- getWalletIncludeUnready includeUnready caInitWId

        cAddr <- genUniqueAccountId addGenSeed caInitWId
        createAccount cAddr caInitMeta
        () <$ newAddress addGenSeed passphrase cAddr
        getAccountMod balAndUtxo accMod cAddr

newAccount
    :: MonadWalletLogic ctx m
    => AddrGenSeed -> PassPhrase -> CAccountInit -> m CAccount
newAccount = newAccountIncludeUnready False

createWalletSafe
    :: MonadWalletLogic ctx m
    => CId Wal -> CWalletMeta -> Bool -> m CWallet
createWalletSafe cid wsMeta isReady = do
    -- Disallow duplicate wallets (including unready wallets)
    wSetExists <- isJust <$> getWalletMetaIncludeUnready True cid
    when wSetExists $
        throwM $ RequestError "Wallet with that mnemonics already exists"
    curTime <- liftIO getPOSIXTime
    createWallet cid wsMeta isReady curTime
    -- Return the newly created wallet irrespective of whether it's ready yet
    getWalletIncludeUnready True cid

markWalletReady
  :: MonadWalletLogic ctx m
  => CId Wal -> Bool -> m NoContent
markWalletReady cid isReady = do
    _ <- getWalletMetaIncludeUnready True cid >>= maybeThrow noWallet
    setWalletReady cid isReady
    return NoContent
  where
    noWallet = RequestError $
        sformat ("No wallet with that id "%build%" found") cid


----------------------------------------------------------------------------
-- Deleters
----------------------------------------------------------------------------

deleteWallet :: MonadWalletLogic ctx m => CId Wal -> m NoContent
deleteWallet wid = do
    accounts <- getAccounts (Just wid)
    mapM_ (deleteAccount <=< decodeCTypeOrFail . caId) accounts
    removeWallet wid
    removeTxMetas wid
    removeHistoryCache wid
    deleteSecretKeyBy ((== wid) . encToCId)
    return NoContent

deleteAccount :: MonadWalletLogic ctx m => AccountId -> m NoContent
deleteAccount aid = removeAccount aid $> NoContent

----------------------------------------------------------------------------
-- Modifiers
----------------------------------------------------------------------------

updateWallet :: MonadWalletLogic ctx m => CId Wal -> CWalletMeta -> m CWallet
updateWallet wId wMeta = do
    setWalletMeta wId wMeta
    getWallet wId

updateAccount :: MonadWalletLogic ctx m => AccountId -> CAccountMeta -> m CAccount
updateAccount accId wMeta = do
    setAccountMeta accId wMeta
    getAccount accId

changeWalletPassphrase
    :: MonadWalletLogic ctx m
    => CId Wal -> PassPhrase -> PassPhrase -> m NoContent
changeWalletPassphrase wid oldPass newPass = do
    oldSK <- getSKById wid

    unless (isJust $ checkPassMatches newPass oldSK) $ do
        newSK <- maybeThrow badPass =<< changeEncPassphrase oldPass newPass oldSK
        deleteSecretKeyBy ((== wid) . encToCId)
        addSecretKey newSK
        setWalletPassLU wid =<< liftIO getPOSIXTime
    return NoContent
  where
    badPass = RequestError "Invalid old passphrase given"<|MERGE_RESOLUTION|>--- conflicted
+++ resolved
@@ -28,7 +28,6 @@
 
 import           Universum
 
-<<<<<<< HEAD
 import           Crypto.Random (MonadRandom)
 import qualified Data.HashMap.Strict as HM
 import qualified Data.Set as S
@@ -58,7 +57,7 @@
                                              Wal, addrMetaToAccount, encToCId, mkCCoin)
 import           Pos.Wallet.Web.Error (WalletError (..))
 import           Pos.Wallet.Web.Methods.Misc (MonadConvertToAddr, convertCIdTOAddr)
-import           Pos.Wallet.Web.State (AddressLookupMode (Existing),
+import           Pos.Wallet.Web.State (AddressInfo (..), AddressLookupMode (Existing),
                                        CustomAddressType (ChangeAddr, UsedAddr), MonadWalletDB,
                                        MonadWalletDBRead, WalBalancesAndUtxo, addWAddress,
                                        createAccount, createWallet, doesAccountExist, getAccountIds,
@@ -94,53 +93,6 @@
     , MonadWalletDB ctx m
     , MonadKeys m
     )
-=======
-import qualified Data.HashMap.Strict        as HM
-import           Data.List                  (findIndex)
-import qualified Data.Set                   as S
-import           Data.Time.Clock.POSIX      (getPOSIXTime)
-import           Formatting                 (build, sformat, (%))
-
-import           Pos.Aeson.ClientTypes      ()
-import           Pos.Aeson.WalletBackup     ()
-import           Pos.Core                   (Address, Coin, mkCoin, sumCoins, unsafeIntegerToCoin)
-import           Pos.Crypto                 (PassPhrase, changeEncPassphrase,
-                                             checkPassMatches, emptyPassphrase)
-import           Pos.Txp                    (applyUtxoModToAddrCoinMap)
-import           Pos.Util                   (maybeThrow)
-import qualified Pos.Util.Modifier          as MM
-import           Pos.Util.Servant           (encodeCType)
-import           Pos.Wallet.KeyStorage      (addSecretKey, deleteSecretKey,
-                                             getSecretKeysPlain)
-import           Pos.Wallet.Web.Account     (AddrGenSeed, genUniqueAccountId,
-                                             genUniqueAddress, getAddrIdx, getSKById)
-import           Pos.Wallet.Web.ClientTypes (AccountId (..), CAccount (..),
-                                             CAccountInit (..), CAccountMeta (..),
-                                             CAddress (..), CCoin, CId,
-                                             CWAddressMeta (..), CWallet (..),
-                                             CWalletMeta (..), Wal, addrMetaToAccount,
-                                             encToCId, mkCCoin)
-import           Pos.Wallet.Web.Error       (WalletError (..))
-import           Pos.Wallet.Web.Mode        (MonadWalletWebMode, convertCIdTOAddr)
-import           Pos.Wallet.Web.State       (AddressLookupMode (Existing), AddressInfo (..),
-                                             CustomAddressType (ChangeAddr, UsedAddr),
-                                             addWAddress, createAccount, createWallet,
-                                             getAccountIds, doesAccountExist,
-                                             getWalletAddresses,
-                                             getWalletBalancesAndUtxo,
-                                             getWalletMetaIncludeUnready, getWalletPassLU,
-                                             isCustomAddress, removeAccount,
-                                             removeHistoryCache, removeTxMetas,
-                                             removeWallet, setAccountMeta, setWalletMeta,
-                                             setWalletPassLU, setWalletReady)
-import           Pos.Wallet.Web.State.Storage (WalBalancesAndUtxo)
-import           Pos.Wallet.Web.Tracking     (CAccModifier (..), CachedCAccModifier,
-                                              fixCachedAccModifierFor,
-                                              fixingCachedAccModifier, sortedInsertions)
-import           Pos.Wallet.Web.Util         (decodeCTypeOrFail, getAccountAddrsOrThrow,
-                                              getWalletAccountIds, getAccountMetaOrThrow)
-
->>>>>>> 254e1bc7
 
 ----------------------------------------------------------------------------
 -- Getters
@@ -189,7 +141,9 @@
     -> AccountId
     -> m CAccount
 getAccountMod balAndUtxo accMod accId = do
-    dbAddrs    <- map adiCWAddressMeta . sortOn adiSortingKey <$> getAccountAddrsOrThrow Existing accId
+    dbAddrs <-
+        map adiCWAddressMeta . sortOn adiSortingKey <$>
+        getAccountAddrsOrThrow Existing accId
     let allAddrIds = gatherAddresses (camAddresses accMod) dbAddrs
     allAddrs <- mapM (getWAddress balAndUtxo accMod) allAddrIds
     balance <- mkCCoin . unsafeIntegerToCoin . sumCoins <$>
