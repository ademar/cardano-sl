--- conflicted
+++ resolved
@@ -20,31 +20,20 @@
 
 import           Universum
 
-<<<<<<< HEAD
 import           Mockable                   (MonadMockable)
-
-import           Pos.Client.KeyStorage      (MonadKeys, deleteSecretKey, getSecretKeys)
-import           Pos.Core                   (SoftwareVersion (..), decodeTextAddress)
-import           Pos.NtpCheck               (NtpCheckMonad, NtpStatus (..),
-                                             mkNtpStatusVar)
+import           Pos.Core                   (SoftwareVersion (..))
 import           Pos.Update.Configuration   (HasUpdateConfiguration, curSoftwareVersion)
 import           Pos.Util                   (maybeThrow)
 
-import           Pos.Wallet.WalletMode      (MonadBlockchainInfo (..), MonadUpdates (..))
-import           Pos.Wallet.Web.ClientTypes (CProfile (..), CUpdateInfo (..),
-                                             SyncProgress (..))
-=======
-import           Pos.Aeson.ClientTypes      ()
-import           Pos.Core                   (SoftwareVersion (..))
-import           Pos.Update.Configuration   (curSoftwareVersion)
-import           Pos.Util                   (maybeThrow)
-
-import           Pos.Wallet.KeyStorage      (deleteSecretKey, getSecretKeys)
-import           Pos.Wallet.WalletMode      (applyLastUpdate, connectedPeers,
+import           Pos.Client.KeyStorage      (MonadKeys (..), deleteSecretKey,
+                                             getSecretKeys)
+import           Pos.NtpCheck               (NtpCheckMonad, NtpStatus (..),
+                                             mkNtpStatusVar)
+import           Pos.Wallet.WalletMode      (MonadBlockchainInfo (..), MonadUpdates (..),
+                                             applyLastUpdate, connectedPeers,
                                              localChainDifficulty, networkChainDifficulty)
 import           Pos.Wallet.Web.ClientTypes (Addr, CId, CProfile (..), CUpdateInfo (..),
                                              SyncProgress (..), cIdToAddress)
->>>>>>> ab065d25
 import           Pos.Wallet.Web.Error       (WalletError (..))
 import           Pos.Wallet.Web.State       (MonadWalletDB, MonadWalletDBRead,
                                              getNextUpdate, getProfile, removeNextUpdate,
@@ -65,15 +54,8 @@
 -- Address
 ----------------------------------------------------------------------------
 
-<<<<<<< HEAD
--- NOTE: later we will have `isValidAddress :: CId -> m Bool` which should work for arbitrary crypto
-isValidAddress :: Monad m => Text -> m Bool
-isValidAddress sAddr =
-    pure . isRight $ decodeTextAddress sAddr
-=======
-isValidAddress :: MonadWalletWebMode m => CId Addr -> m Bool
+isValidAddress :: Monad m => CId Addr -> m Bool
 isValidAddress = pure . isRight . cIdToAddress
->>>>>>> ab065d25
 
 ----------------------------------------------------------------------------
 -- Updates
