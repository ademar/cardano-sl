{-# LANGUAGE TemplateHaskell #-}

-- | Arbitrary instances for core.

module Pos.Arbitrary.Core
       ( CoinPairOverflowSum (..)
       , CoinPairOverflowSub (..)
       , CoinPairOverflowMul (..)
       , DoubleInZeroToOneRange (..)
       , EoSToIntOverflow (..)
       , IntegerToCoinNoOverflow (..)
       , IntegerToCoinOverflow (..)
       , LessThanZeroOrMoreThanOne (..)
       , SafeCoinPairMul (..)
       , SafeCoinPairSum (..)
       , SafeCoinPairSub (..)
       , SafeWord (..)
       , UnreasonableEoS (..)
       ) where

import           Universum

import qualified Data.ByteString                   as BS (pack)
import qualified Data.Map                          as M
import           Data.Time.Units                   (Microsecond, Millisecond,
                                                    TimeUnit (..))
import           System.Random                     (Random)
import           Test.QuickCheck                   (Arbitrary (..), Gen, NonNegative (..),
                                                    choose, oneof, scale, shrinkIntegral,
                                                    sized, suchThat, vector, vectorOf)
import           Test.QuickCheck.Arbitrary.Generic (genericArbitrary, genericShrink)
import           Test.QuickCheck.Instances         ()

import           Pos.Arbitrary.Crypto              ()
<<<<<<< HEAD
import           Pos.Binary.Class                  (AsBinary, FixedSizeInt (..),
                                                    SignedVarInt (..), TinyVarInt (..),
                                                    UnsignedVarInt (..))
=======
import           Pos.Binary.Class                  (FixedSizeInt (..), SignedVarInt (..),
                                                    UnsignedVarInt (..), TinyVarInt(..))
>>>>>>> 0f613a21
import           Pos.Binary.Core                   ()
import           Pos.Binary.Crypto                 ()
import           Pos.Core.Address                  (makePubKeyAddress, makeRedeemAddress,
                                                    makeScriptAddress)
import           Pos.Core.Coin                     (coinToInteger, divCoin, unsafeSubCoin)
import           Pos.Core.Constants                (epochSlots, sharedSeedLength)
import qualified Pos.Core.Fee                      as Fee
import qualified Pos.Core.Genesis                  as G
import qualified Pos.Core.Types                    as Types
<<<<<<< HEAD
import           Pos.Crypto                        (PublicKey, Share)
import           Pos.Data.Attributes               (Attributes (..), UnparsedFields (..))
import           Pos.Util.Arbitrary                (makeSmall, nonrepeating)
=======
import           Pos.Data.Attributes               (Attributes (..), UnparsedFields(..))
import           Pos.Util.Arbitrary                (nonrepeating)
>>>>>>> 0f613a21
import           Pos.Util.Util                     (leftToPanic)

----------------------------------------------------------------------------
-- Arbitrary core types
----------------------------------------------------------------------------

instance Arbitrary Types.Script where
    arbitrary = genericArbitrary
    shrink = genericShrink

instance Arbitrary Types.Address where
    arbitrary = oneof [
        makePubKeyAddress <$> arbitrary,
        makeScriptAddress <$> arbitrary,
        makeRedeemAddress <$> arbitrary,
        Types.UnknownAddressType <$> choose (3, 255) <*> scale (min 150) arbitrary
        ]

deriving instance Arbitrary Types.BlockCount
deriving instance Arbitrary Types.SlotCount
deriving instance Arbitrary Types.ChainDifficulty

maxReasonableEpoch :: Integral a => a
maxReasonableEpoch = 5 * 1000 * 1000 * 1000 * 1000  -- 5 * 10^12, because why not

deriving instance Random Types.EpochIndex

instance Arbitrary Types.EpochIndex where
    arbitrary = choose (0, maxReasonableEpoch)
    shrink = genericShrink

instance Arbitrary Types.LocalSlotIndex where
    arbitrary =
        leftToPanic "arbitrary@LocalSlotIndex: " . Types.mkLocalSlotIndex <$>
        choose (Types.getSlotIndex minBound, Types.getSlotIndex maxBound)
    shrink = genericShrink

{- NOTE: Deriving an 'Arbitrary' instance
~~~~~~~~~~~~~~~~~~~~~~~~~~~~~~~~~~~~~~~~~

(As of derive-2.6.2)

Using, as an example,

    {-# LANGUAGE TemplateHaskell #-}

    import Data.Derive.TH (derive, makeArbitrary)

    data A = A
        { getA1 :: [(String, Int)]
        , getA2 :: Float
        } deriving (Show, Eq, Generic)
    -- `A`'s inner types can be anything for which the constraints make sense

    derive makeArbitrary ''A

means the generated 'Arbitrary' instance uses the default 'shrink' implementation:

    shrink = []

'Pos.Util.Util.dumpSplices' can be used to verify this.'
-}

instance Arbitrary Types.SlotId where
    arbitrary = genericArbitrary
    shrink = genericShrink

instance Arbitrary Types.EpochOrSlot where
    arbitrary = oneof [
          Types.EpochOrSlot . Left <$> arbitrary
        , Types.EpochOrSlot . Right <$> arbitrary
        ]
    shrink = genericShrink

-- | A wrapper over 'EpochOrSlot'. When converted to 'EpochOrSlot' via 'fromEnum', using
-- this type ensures there's an exception.
newtype EoSToIntOverflow = EoSToIntOverflow
    { getEoS :: Types.EpochOrSlot
    } deriving (Show, Eq, Generic)

instance Arbitrary EoSToIntOverflow where
    arbitrary = EoSToIntOverflow <$> do
        let maxIntAsInteger = toInteger (maxBound :: Int)
            maxW64 = toInteger (maxBound :: Word64)
            (minDiv, minMod) = maxIntAsInteger `divMod` (fromIntegral $ succ epochSlots)
            maxDiv = maxW64 `div` (1 + fromIntegral epochSlots)
        leftEpoch <- Types.EpochIndex . fromIntegral <$> choose (minDiv + 1, maxDiv)
        localSlot <-
            leftToPanic "arbitrary@EoSToIntOverflow" .
            Types.mkLocalSlotIndex .
            fromIntegral <$> choose (minMod, toInteger epochSlots)
        let rightEpoch = Types.EpochIndex . fromIntegral $ minDiv
        Types.EpochOrSlot <$>
            oneof [ pure $ Left leftEpoch
                  , pure $ Right Types.SlotId { siEpoch = rightEpoch
                                              , siSlot = localSlot}
                  ]
    shrink = genericShrink

-- | Wrapper over 'EpochOrSlot'. Its 'Arbitrary' instance is made to guarantee its
-- 'EpochIndex' is in the interval (maxReasonableEpoch, maxBound :: Word64 ].
-- This is to ensure the property 'toEnum . fromEnum = id' holds for all 'EpochOrSlot',
-- not just the ones whose 'EpochIndex' uses the "reasonable" 'Arbitrary' instance.
newtype UnreasonableEoS = Unreasonable
    { getUnreasonable :: Types.EpochOrSlot
    } deriving (Show, Eq, Generic)

instance Arbitrary UnreasonableEoS where
    arbitrary = Unreasonable . Types.EpochOrSlot <$> do
        let maxI = (maxBound :: Int) `div` (1 + fromIntegral epochSlots)
        localSlot <- arbitrary
        let lsIntegral = fromIntegral . Types.getSlotIndex $ localSlot
        let epoch n = Types.EpochIndex <$>
                choose (succ maxReasonableEpoch
                       , fromIntegral maxI - (n * fromIntegral (succ epochSlots)))
        leftEpoch <- Left <$> epoch 0
        rightSlot <- Right . (flip Types.SlotId localSlot) <$> epoch lsIntegral
        oneof [ pure leftEpoch
              , pure rightSlot
              ]
    shrink = genericShrink

instance Arbitrary UnparsedFields where
    arbitrary = sized $ go M.empty
        where
            go !acc 0 = pure $ UnparsedFields acc
            go !acc n = do
                -- Assume that data type doesn't have more than 100 constructors.
                k <- choose (100, maxBound)
                v <- arbitrary
                go (M.insert k v acc) (n - 1)
    shrink = genericShrink

instance Arbitrary h => Arbitrary (Attributes h) where
    arbitrary = genericArbitrary
    shrink = genericShrink

instance Arbitrary Types.Coin where
    arbitrary = Types.mkCoin <$> choose (1, Types.unsafeGetCoin maxBound)
    shrink = genericShrink

-- | This datatype has two coins that will always overflow when added.
-- It is used in tests to make sure addition raises the appropriate exception when this
-- happens.
newtype CoinPairOverflowSum = TwoCoinsSum
    { get2CSum :: (Types.Coin, Types.Coin)
    } deriving (Show, Eq)

instance Arbitrary CoinPairOverflowSum where
    arbitrary = do
        c1 <- arbitrary
        let lowerBound = succ $ coinToInteger $ (maxBound @Types.Coin) `unsafeSubCoin` c1
            upperBound = coinToInteger (maxBound @Types.Coin)
        c2 <- Types.mkCoin . fromIntegral <$> choose (lowerBound, upperBound)
        return $ TwoCoinsSum (c1, c2)

-- | This datatype has two coins that will never overflow when added.
-- It is therefore safe to add them. Useful in tests to ensure adding two coins whose sum
-- is a valid 'Coin' always works.
newtype SafeCoinPairSum = CoinPairSum
    { getPairSum :: (Types.Coin, Types.Coin)
    } deriving (Show, Eq)

instance Arbitrary SafeCoinPairSum where
    arbitrary = do
        c1 <- arbitrary
        let upperBound = Types.unsafeGetCoin c1
            highestBound = Types.unsafeGetCoin maxBound
        c2 <- Types.mkCoin <$> choose (0, highestBound - upperBound)
        return $ CoinPairSum (c1, c2)

-- | This datatype has two coins that will always underflow when subtracted.
-- It is used in tests to make sure subtraction raises the appropriate exception when this
-- happens.
newtype CoinPairOverflowSub = TwoCoinsSub
    { get2CSub :: (Types.Coin, Types.Coin)
    } deriving (Show, Eq)

instance Arbitrary CoinPairOverflowSub where
    arbitrary = do
        firstCoin <- arbitrary
        let firstWord = Types.unsafeGetCoin firstCoin
            c1 = if firstCoin == maxBound
                then Types.mkCoin $ firstWord - 1
                else firstCoin
        c2 <- arbitrary `suchThat` (> c1)
        return $ TwoCoinsSub (c1, c2)

-- | This datatype has two coins that will never underflow when subtracted.
-- It is therefore safe to subtract them. Useful in tests to show that two coins whose
-- subtraction does not underflow always works.
newtype SafeCoinPairSub = CoinPairSub
    { getPairSub :: (Types.Coin, Types.Coin)
    } deriving (Show, Eq)

instance Arbitrary SafeCoinPairSub where
    arbitrary = do
        c1 <- arbitrary
        let upperBound = Types.unsafeGetCoin c1
        c2 <- Types.mkCoin <$> choose (0, upperBound)
        return $ CoinPairSub (c1, c2)

-- | This datatype has a 'Coin' and an 'Integer' that will always overflow when
-- multiplied.
-- It is used in tests to make sure multiplication raises the appropriate exception when
-- this happens.
newtype CoinPairOverflowMul = TwoCoinsM
    { get2CMul :: (Types.Coin, Integer)
    } deriving (Show, Eq)

instance Arbitrary CoinPairOverflowMul where
    arbitrary = do
        c1 <- arbitrary
        let integralC1 = coinToInteger c1
            lowerBound =
                1 + (coinToInteger $ (maxBound @Types.Coin) `divCoin` integralC1)
            upperBound = coinToInteger (maxBound @Types.Coin)
        c2 <- fromIntegral @Integer <$> choose (lowerBound, upperBound)
        return $ TwoCoinsM (c1, c2)

-- | This datatype has a 'Coin' and an 'Integer'  that will always overflow when
-- multiplied.
-- It is used to make sure coin multiplication by an integer raises the appropriate
-- exception when this happens.
newtype SafeCoinPairMul = CoinPairMul
    { getPairMul :: (Types.Coin, Integer)
    } deriving (Show, Eq)

instance Arbitrary SafeCoinPairMul where
    arbitrary = do
        c1 <- arbitrary
        let upperBound = coinToInteger c1
            highestBound = coinToInteger maxBound
        c2 <- choose (0, div highestBound upperBound)
        return $ CoinPairMul (c1, c2)

-- | 'IntegerToCoinOverflow' is a wrapped over 'Integer'. Its 'Arbitrary' instance makes
-- it so that these integers will always overflow when converted into a 'Coin'.
-- Used in tests to make sure an exception is raised when there is an attempt to turn an
-- excessively large 'Integer' into a 'Coin'.
newtype IntegerToCoinOverflow = LargeInteger
    { getLargeInteger :: Integer
    } deriving (Show, Eq)

instance Arbitrary IntegerToCoinOverflow where
    arbitrary = LargeInteger <$> do
        n <- succ . fromIntegral <$> (arbitrary :: Gen Word)
        let lowerBound = succ . coinToInteger $ maxBound @Types.Coin
        num <- choose (lowerBound, n * lowerBound)
        return $ toInteger num

-- | This datatype has an Integer that will never overflow when turned into a 'Coin'.
-- Useful for testing that conversion between valid 'Integer's and 'Coin's works properly.
newtype IntegerToCoinNoOverflow = Integer
    { getInteger :: Integer
    } deriving (Show, Eq)

instance Arbitrary IntegerToCoinNoOverflow where
    arbitrary =
      Integer . fromIntegral <$> choose (0, Types.unsafeGetCoin $ maxBound @Types.Coin)

instance Arbitrary Types.CoinPortion where
    arbitrary = Types.unsafeCoinPortionFromDouble . (1/) <$> choose (1, 20)

-- | A wrapper over 'Double'. Its 'Arbitrary' instance ensures the 'Double' within can
-- never be converted into a 'CoinPortion' without an exception being raised. Used in
-- tests to safeguard that converting an invalid 'Double' to a 'CoinPortion' always
-- raised an exception.
newtype LessThanZeroOrMoreThanOne = BadCoinPortion
    { getDouble :: Double
    } deriving (Show, Eq)

instance Arbitrary LessThanZeroOrMoreThanOne where
    arbitrary = BadCoinPortion <$> do
        d <- arbitrary
        return $ if (d >= 0 && d <= 1)
            then 10 / d
            else d

-- | Another wrapper over 'Double'. Its 'Arbitrary' instance guarantees the 'Double'
-- inside can always be safely turned into a 'CoinPortion'. Used in tests to ensure
-- converting a valid 'Double' to/from 'CoinPortion' works properly.
newtype DoubleInZeroToOneRange = DoubleInRange
    { getDoubleInRange :: Double
    } deriving (Show, Eq)

instance Arbitrary DoubleInZeroToOneRange where
    arbitrary = DoubleInRange <$> choose (0, 1)

-- | A wrapper over 'Word64'. Its 'Arbitrary' instance guarantees the 'Word64'
-- inside can always be safely converted into 'CoinPortion'. Used in tests to ensure
-- converting a valid 'Word64' to/from 'CoinPortion' works properly.
newtype SafeWord = SafeWord
    { getSafeWord :: Word64
    } deriving (Show, Eq)

instance Arbitrary SafeWord where
    arbitrary = SafeWord . Types.getCoinPortion <$> arbitrary

instance Arbitrary Types.SharedSeed where
    arbitrary = do
        bs <- replicateM sharedSeedLength (choose (0, 255))
        return $ Types.SharedSeed $ BS.pack bs

instance Arbitrary Types.SoftforkRule where
    arbitrary = genericArbitrary
    shrink = genericShrink

instance Arbitrary Types.BlockVersionData where
    arbitrary = genericArbitrary
    shrink = genericShrink

----------------------------------------------------------------------------
-- Arbitrary types from MainExtra[header/body]data
----------------------------------------------------------------------------

instance Arbitrary Types.ApplicationName where
    arbitrary =
        either (error . mappend "arbitrary @ApplicationName failed: ") identity .
        Types.mkApplicationName .
        toText . map (chr . flip mod 128) . take Types.applicationNameMaxLength <$>
        arbitrary
    shrink = genericShrink

instance Arbitrary Types.BlockVersion where
    arbitrary = genericArbitrary
    shrink = genericShrink

instance Arbitrary Types.SoftwareVersion where
    arbitrary = genericArbitrary
    shrink = genericShrink

----------------------------------------------------------------------------
-- Arbitrary types from 'Pos.Core.Fee'
----------------------------------------------------------------------------

deriving instance Arbitrary Fee.Coeff

instance Arbitrary Fee.TxSizeLinear where
    arbitrary = genericArbitrary
    shrink = genericShrink

instance Arbitrary Fee.TxFeePolicy where
    arbitrary = oneof
        [ Fee.TxFeePolicyTxSizeLinear <$> arbitrary
        , do
              policyCode <-
                  -- The lower bound is needed so that
                  -- we don't get codes for known policies.
                  choose (1, maxBound)
              policyPayload <- arbitrary
              return $ Fee.TxFeePolicyUnknown policyCode policyPayload
        ]
    shrink = \case
        Fee.TxFeePolicyTxSizeLinear a ->
            Fee.TxFeePolicyTxSizeLinear <$> shrink a
        Fee.TxFeePolicyUnknown v a ->
            Fee.TxFeePolicyUnknown v <$> shrink a

----------------------------------------------------------------------------
-- Arbitrary types from 'Pos.Core.Genesis'
----------------------------------------------------------------------------

instance Arbitrary G.GenesisCoreData where
    arbitrary = do
        -- This number'll be the length of every address list in the first argument of
        -- 'mkGenesisCoreData'.
        innerLen <- getNonNegative <$> arbitrary `suchThat` (<= (NonNegative 7))
        -- This number is the length of the first argument of 'mkGenesisCoreData'
        -- Because of the way 'PublicKey's are generated, 'innerLen * outerLen' cannot be
        -- greater than 50 if a list of unique adresses with that length is to be
        -- generated.
        -- '7 = (floor . sqrt) 50', and if 'a * b = 50', then at least one of 'a' or 'b'
        -- must be less than or equalto '7'.
        outerLen <- getNonNegative <$>
            arbitrary `suchThat` (\(NonNegative n) -> n * innerLen <= 50)
        let chop _ [] = []
            chop n l = taken : chop n dropped
              where (taken, dropped) = splitAt n l
        allAddrs <- fmap makePubKeyAddress <$> nonrepeating (outerLen * innerLen)
        let listOfAddrList = chop innerLen allAddrs
        -- This may seem like boilerplate but it's necessary to pass the first check in
        -- 'mkGenesisCoreData'. Certain parameters in the generated 'StakeDistribution'
        -- must be equal to the length of the first element of the tuple in
        -- 'AddrDistribution'
            wordILen = fromIntegral innerLen
            distributionGen = oneof
                [ G.FlatStakes wordILen <$> arbitrary
                , G.BitcoinStakes wordILen <$> arbitrary
                , do a <- choose (0, wordILen)
                     G.RichPoorStakes a
                         <$> arbitrary
                         <*> pure (wordILen - a)
                         <*> arbitrary
                , G.safeExpStakes <$> choose (5::Integer, 15)
                , G.CustomStakes <$> vector innerLen
                ]
        stakeDistrs <- vectorOf outerLen distributionGen
        hashmapOfHolders <- arbitrary :: Gen (HashMap Types.StakeholderId Word16)
        return $ leftToPanic "arbitrary@GenesisCoreData: " $
            G.mkGenesisCoreData (zip listOfAddrList stakeDistrs)
                                hashmapOfHolders

instance Arbitrary G.StakeDistribution where
    arbitrary = oneof
      [ do stakeholders <- choose (1, 10000)
           coins <- Types.mkCoin <$> choose (stakeholders, 20*1000*1000*1000)
           return (G.FlatStakes (fromIntegral stakeholders) coins)
      , do stakeholders <- choose (1, 10000)
           coins <- Types.mkCoin <$> choose (stakeholders, 20*1000*1000*1000)
           return (G.BitcoinStakes (fromIntegral stakeholders) coins)
      , do sdRichmen <- choose (0, 20)
           sdRichStake <- Types.mkCoin <$> choose (100000, 5000000)
           sdPoor <- choose (0, 20)
           sdPoorStake <- Types.mkCoin <$> choose (1000, 50000)
           return G.RichPoorStakes{..}
      , G.safeExpStakes <$> choose (0::Integer, 20)
      , G.CustomStakes <$> arbitrary
      ]
    shrink = genericShrink

----------------------------------------------------------------------------
-- Arbitrary miscellaneous types
----------------------------------------------------------------------------

instance Arbitrary Millisecond where
    arbitrary = fromMicroseconds <$> choose (0, 600 * 1000 * 1000)
    shrink = shrinkIntegral

instance Arbitrary Microsecond where
    arbitrary = fromMicroseconds <$> choose (0, 600 * 1000 * 1000)
    shrink = shrinkIntegral

deriving instance Arbitrary Types.Timestamp
deriving instance Arbitrary Types.TimeDiff

deriving instance Arbitrary a => Arbitrary (UnsignedVarInt a)
deriving instance Arbitrary a => Arbitrary (SignedVarInt a)
deriving instance Arbitrary a => Arbitrary (FixedSizeInt a)
deriving instance Arbitrary TinyVarInt<|MERGE_RESOLUTION|>--- conflicted
+++ resolved
@@ -32,14 +32,8 @@
 import           Test.QuickCheck.Instances         ()
 
 import           Pos.Arbitrary.Crypto              ()
-<<<<<<< HEAD
-import           Pos.Binary.Class                  (AsBinary, FixedSizeInt (..),
-                                                    SignedVarInt (..), TinyVarInt (..),
-                                                    UnsignedVarInt (..))
-=======
 import           Pos.Binary.Class                  (FixedSizeInt (..), SignedVarInt (..),
-                                                    UnsignedVarInt (..), TinyVarInt(..))
->>>>>>> 0f613a21
+                                                    TinyVarInt (..), UnsignedVarInt (..))
 import           Pos.Binary.Core                   ()
 import           Pos.Binary.Crypto                 ()
 import           Pos.Core.Address                  (makePubKeyAddress, makeRedeemAddress,
@@ -49,14 +43,8 @@
 import qualified Pos.Core.Fee                      as Fee
 import qualified Pos.Core.Genesis                  as G
 import qualified Pos.Core.Types                    as Types
-<<<<<<< HEAD
-import           Pos.Crypto                        (PublicKey, Share)
 import           Pos.Data.Attributes               (Attributes (..), UnparsedFields (..))
-import           Pos.Util.Arbitrary                (makeSmall, nonrepeating)
-=======
-import           Pos.Data.Attributes               (Attributes (..), UnparsedFields(..))
 import           Pos.Util.Arbitrary                (nonrepeating)
->>>>>>> 0f613a21
 import           Pos.Util.Util                     (leftToPanic)
 
 ----------------------------------------------------------------------------
