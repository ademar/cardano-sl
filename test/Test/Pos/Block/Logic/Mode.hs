--- conflicted
+++ resolved
@@ -52,13 +52,8 @@
 import           Pos.Launcher            (newInitFuture)
 import           Pos.Lrc                 (LrcContext (..), mkLrcSyncData)
 import           Pos.Slotting            (HasSlottingVar (..), MonadSlots (..),
-<<<<<<< HEAD
-                                          SimpleSlottingVar,
-                                          SlottingContextSum (SCSimple), SlottingData,
+                                          SimpleSlottingVar, SlottingData,
                                           currentTimeSlottingSimple,
-=======
-                                          SlottingData, currentTimeSlottingSimple,
->>>>>>> a51ce5d0
                                           getCurrentSlotBlockingSimple,
                                           getCurrentSlotInaccurateSimple,
                                           getCurrentSlotSimple, mkSimpleSlottingVar)
@@ -194,23 +189,6 @@
 
 initBlockTestContext ::
        TestParams -> (BlockTestContext -> BaseMonad a) -> BaseMonad a
-<<<<<<< HEAD
-bracketBlockTestContext testParams@TestParams {..} callback =
-    withSystemTempDirectory "cardano-sl-testing" $ \dbPath ->
-        bracket (openNodeDBs False dbPath) closeNodeDBs $ \nodeDBs -> do
-            (futureLrcCtx, putLrcCtx) <- newInitFuture
-            (futureSlottingVar, putSlottingVar) <- newInitFuture
-            simpleSlot <- SCSimple <$> mkSimpleSlottingVar
-            let initCtx =
-                    InitModeContext
-                        nodeDBs
-                        tpGenUtxo
-                        futureSlottingVar
-                        simpleSlot
-                        futureLrcCtx
-            runInitMode @SscGodTossing initCtx $
-                bracketBlockTestContextDo nodeDBs putSlottingVar putLrcCtx
-=======
 initBlockTestContext testParams@TestParams {..} callback = do
     dbPureVar <- newDBPureVar
     (futureLrcCtx, putLrcCtx) <- newInitFuture
@@ -223,7 +201,6 @@
                 futureLrcCtx
     runTestInitMode @SscGodTossing initCtx $
         initBlockTestContextDo dbPureVar putSlottingVar putLrcCtx
->>>>>>> a51ce5d0
   where
     initBlockTestContextDo btcDBPureVar putSlottingVar putLrcCtx = do
         systemStart <- Timestamp <$> currentTime
@@ -324,9 +301,9 @@
     putSlottingData = putSlottingDataDefault
 
 instance MonadSlots (TestInitMode ssc) where
-    getCurrentSlot = getCurrentSlotSimple
-    getCurrentSlotBlocking = getCurrentSlotBlockingSimple
-    getCurrentSlotInaccurate = getCurrentSlotInaccurateSimple
+    getCurrentSlot = getCurrentSlotSimple =<< mkSimpleSlottingVar
+    getCurrentSlotBlocking = getCurrentSlotBlockingSimple =<< mkSimpleSlottingVar
+    getCurrentSlotInaccurate = getCurrentSlotInaccurateSimple =<< mkSimpleSlottingVar
     currentTimeSlotting = currentTimeSlottingSimple
 
 ----------------------------------------------------------------------------
