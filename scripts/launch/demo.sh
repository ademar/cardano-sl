#!/usr/bin/env bash
set -o xtrace

base=$(dirname "$0")
source "$base"/../common-functions.sh

# Make sure we're in a tmux session
# if [[ $TERM != screen* ]]; then
    # echo "ERROR: Must have tmux started!"
    # exit 1
# fi

# If stack-work doesn't exist use function
if [[ ! -d "$base/../../.stack-work" ]]; then
    stack_build
    # TODO: Maybe wanna have an option to rebuild?
fi

# Define the default amount of nodes to run
DEFAULT_NODES_N=3

# Detect node number or use default
n=$1
if [[ "$n" == "" ]]; then
  n=$DEFAULT_NODES_N
fi

config_dir=$2

if [[ $config_dir == "" ]]
  then
    config_dir="./run"
fi

# Stats are not mandatory either
stats=$3

panesCnt=$n

if [[ "$CONC" != "" ]]; then
  panesCnt=$((n+1))
fi

# System start time in seconds (time since epoch).
# An extra second is added so that the nodes have extra time to start up
# and start processing the first slot.
if [ -z "$system_start" ]
  then
    system_start=$((`date +%s` + 1))
fi

echo "Using system start time "$system_start

echo "Number of panes: $panesCnt"

i=0
while [[ $i -lt $panesCnt ]]; do
  im=$((i%4))
  ir=$((i/4))

  if [[ $im == 0 ]]; then
    tmux new-window -n "demo-"`date +%H%M%S`-"$ir"
    tmux split-window -h
    tmux split-window -v
    tmux select-pane -t 0
    tmux split-window -v
  fi

  echo "Launching node $i in tab $im of window $ir"
  tmux select-pane -t $im

  wallet_args=''
  if [[ $WALLET_TEST != "" ]]; then
      if (( $i == $n - 1 )); then
          wallet_args=" --wallet --tlscert $base/../tls-files/server.crt --tlskey $base/../tls-files/server.key --tlsca $base/../tls-files/ca.crt " # --wallet-rebuild-db'
          if [[ $WALLET_DEBUG != "" ]]; then
              wallet_args="$wallet_args --wallet-debug"
          fi
      fi
  fi

  stake_distr=" --rich-poor-distr \"($n,50000,6000000000,0.99)\" "
  kademlia_dump_path="kademlia$i.dump"
  static_peers=''

  if [[ $STATIC_PEERS != "" ]]; then
      static_peers=' --static-peers'
  fi

  if [[ "$CSL_PRODUCTION" != "" ]]; then
      stake_distr=""
  fi

  pane="${window}.$i"

  if [[ $i -lt $n ]]; then
<<<<<<< HEAD
    tmux send-keys -t ${pane} "$(node_cmd $i "$dht_conf" "$stats" "$stake_distr" "$wallet_args" "$kademlia_dump_path" "$system_start") $static_peers --no-ntp" C-m
=======
    tmux send-keys "$(node_cmd $i "$stats" "$stake_distr" "$wallet_args" "$system_start" "$config_dir") --no-ntp" C-m
>>>>>>> 42fa32bc
  else
    tmux send-keys -t ${pane} "sleep 40s && $(bench_cmd $i "$dht_conf" "$stake_distr" "$system_start" 300 $CONC 500 neighbours)" C-m
  fi
  i=$((i+1))
done

# Experimental:
# This would hang the script and wait for Ctrl+C
# trap "$base/kill-demo.sh; exit" INT
# while true; do
#     # nothing: just wait until the user presses Ctrl+C
#     sleep 9000
# done<|MERGE_RESOLUTION|>--- conflicted
+++ resolved
@@ -94,11 +94,7 @@
   pane="${window}.$i"
 
   if [[ $i -lt $n ]]; then
-<<<<<<< HEAD
-    tmux send-keys -t ${pane} "$(node_cmd $i "$dht_conf" "$stats" "$stake_distr" "$wallet_args" "$kademlia_dump_path" "$system_start") $static_peers --no-ntp" C-m
-=======
     tmux send-keys "$(node_cmd $i "$stats" "$stake_distr" "$wallet_args" "$system_start" "$config_dir") --no-ntp" C-m
->>>>>>> 42fa32bc
   else
     tmux send-keys -t ${pane} "sleep 40s && $(bench_cmd $i "$dht_conf" "$stake_distr" "$system_start" 300 $CONC 500 neighbours)" C-m
   fi
