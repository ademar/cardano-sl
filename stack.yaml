resolver: lts-7.16
compiler: ghc-8.0.2

flags: {}

extra-package-dbs: []

packages:
- '.'

- location:
    git: https://github.com/serokell/acid-state.git
    commit: 95fce1dbada62020a0b2d6aa2dd7e88eadd7214b
  extra-dep: true
- location:
    git: https://github.com/serokell/kademlia.git
    commit: bf65ac0cd50d2ccd7ef6507f0d71786c4bd10ae1
  extra-dep: true
- location:
    git: https://github.com/input-output-hk/plutus-prototype
    commit: 4e3f6a268c3b13af78516f78ac71cd6215f5b0bf
  extra-dep: true
- location:
    git: https://github.com/serokell/rocksdb-haskell.git
    commit: 4dfd8d61263d78a91168e86e8005eb9b7069389e
  extra-dep: true
- location:
    git: https://github.com/thoughtpolice/hs-ed25519
    # We're waiting on next release
    commit: 57adb970e198a9b377769ab46e776ec29f19cff6
  extra-dep: true
- location: 
    git: https://github.com/input-output-hk/cardano-report-server.git
    commit: ede7a1a9eafd88e3449b38c7425f5529d6584014
  extra-dep: true
- location:
    git: https://github.com/serokell/time-warp-nt.git
    commit: b913bfc698fd2927ee5031826688eb7245906e6d
  extra-dep: true
# These two are needed for time-warp-nt
- location:
    git: https://github.com/avieth/network-transport-tcp
    commit: d2705abd5b54707ca97b5bf9c9c24005e800ee49
  extra-dep: true
- location:
    git: https://github.com/avieth/network-transport
    commit: e7a5f44d0d98370d16df103c9dc61ef7bf15aee8
  extra-dep: true
<<<<<<< HEAD
- location:
    git: https://github.com/flyingleafe/cardano-crypto
    commit: 20c34b1e807f934446ca10b78ff8d927286e7398
  extra-dep: true
=======
# todo replace it with hackage version
#- location:
#    git: https://github.com/serokell/serokell-util/
#    commit: 3675d2e8484c4e1bab98c92a4c9b01ca721ff808
>>>>>>> 44d3482a

nix:
  shell-file: shell.nix

extra-deps:
- universum-0.2.1
- pqueue-1.3.2
- data-msgpack-0.0.8
- time-units-1.0.0
- aeson-extra-0.4.0.0
- recursion-schemes-5
- QuickCheck-2.9.2
- cryptonite-openssl-0.5
- UtilityTM-0.0.4
- serokell-util-0.1.3.4
- pvss-0.1
- base58-bytestring-0.1.0
- log-warper-0.4.3
- turtle-1.3.1                    # earlier versions don't have 'stat'
- optparse-applicative-0.13.0.0   # needed for turtle
- criterion-1.1.4.0               # older criterion doesn't like optparse-0.13
- code-page-0.1.1                 # needed for criterion


# This is for CI to pass --fast to all dependencies
apply-ghc-options: everything<|MERGE_RESOLUTION|>--- conflicted
+++ resolved
@@ -46,17 +46,14 @@
     git: https://github.com/avieth/network-transport
     commit: e7a5f44d0d98370d16df103c9dc61ef7bf15aee8
   extra-dep: true
-<<<<<<< HEAD
 - location:
     git: https://github.com/flyingleafe/cardano-crypto
     commit: 20c34b1e807f934446ca10b78ff8d927286e7398
   extra-dep: true
-=======
 # todo replace it with hackage version
 #- location:
 #    git: https://github.com/serokell/serokell-util/
 #    commit: 3675d2e8484c4e1bab98c92a4c9b01ca721ff808
->>>>>>> 44d3482a
 
 nix:
   shell-file: shell.nix
